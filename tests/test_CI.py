--- conflicted
+++ resolved
@@ -1,22 +1,12 @@
 import logging
 import os
-<<<<<<< HEAD
-import shutil
-=======
 import tempfile
->>>>>>> 40228118
 
 import pytest
 import torch
 import torch.distributed as dist
 
-<<<<<<< HEAD
-import torchrunx
-
-# from torchrunx import LogMap
-=======
 import torchrunx as trx
->>>>>>> 40228118
 
 
 def test_simple_localhost():
@@ -40,7 +30,10 @@
         return o.detach()
 
     r = trx.launch(
-        func=dist_func, func_kwargs={}, workers_per_host=2, backend="gloo", log_dir="./test_logs"
+        func=dist_func,
+        func_kwargs={},
+        workers_per_host=2,
+        backend="gloo",  # log_dir="./test_logs"
     )
 
     assert torch.all(r[0] == r[1])
@@ -51,42 +44,32 @@
         rank = int(os.environ["RANK"])
         logging.info(f"worker rank: {rank}")
 
-<<<<<<< HEAD
-    try:
-        shutil.rmtree("./test_logs", ignore_errors=True)
-    except FileNotFoundError:
-        pass
+    tmp = tempfile.mkdtemp()
+    trx.launch(
+        func=dist_func,
+        func_kwargs={},
+        workers_per_host=2,
+        backend="gloo",
+    )  # log_dir=tmp)
 
-    torchrunx.launch(
+    trx.launch(
         func=dist_func,
         func_kwargs={},
         workers_per_host=2,
         backend="gloo",
         # log_map=LogMap.basic(hostnames=["localhost"], workers_per_host=[2], log_dir="./test_logs")
     )
-=======
-    tmp = tempfile.mkdtemp()
-    trx.launch(func=dist_func, func_kwargs={}, workers_per_host=2, backend="gloo", log_dir=tmp)
->>>>>>> 40228118
 
     log_files = next(os.walk(tmp), (None, None, []))[2]
 
     assert len(log_files) == 3
 
     for file in log_files:
-<<<<<<< HEAD
-        with open("./test_logs/" + file, "r") as f:
-            if file.endswith("[0].log"):
-                assert "worker rank: 0\n" in f.read()
-            elif file.endswith("[1].log"):
-                assert "worker rank: 1\n" in f.read()
-=======
         with open(f"{tmp}/{file}", "r") as f:
             if file.endswith("0.log"):
                 assert f.read() == "worker rank: 0\n"
             elif file.endswith("1.log"):
                 assert f.read() == "worker rank: 1\n"
->>>>>>> 40228118
             else:
                 contents = f.read()
                 assert "starting processes" in contents
@@ -102,7 +85,7 @@
             func_kwargs={},
             workers_per_host=1,
             backend="gloo",
-            log_dir=tempfile.mkdtemp(),
+            # log_dir=tempfile.mkdtemp(),
         )
 
     assert "abcdefg" in str(excinfo.value)