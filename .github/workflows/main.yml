--- conflicted
+++ resolved
@@ -86,9 +86,4 @@
           cache: false
           environments: default
           activate-environment: default
-<<<<<<< HEAD
-      - run: pytest tests/test_CI.py
-=======
-
-      - run: pytest tests
->>>>>>> fd400650
+      - run: pytest tests/test_CI.py