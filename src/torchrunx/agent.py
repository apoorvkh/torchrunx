from __future__ import annotations

__all__ = ["main"]

import datetime
import logging
import os
import socket
import sys
import tempfile
import traceback
from dataclasses import dataclass
from typing import Any, Callable, Literal

import cloudpickle
import torch
import torch.distributed as dist
import torch.distributed.elastic.multiprocessing as dist_mp

from .logging_utils import log_records_to_socket, redirect_stdio_to_logger
from .utils import (
    AgentPayload,
    AgentStatus,
    ExceptionFromWorker,
    LauncherAgentGroup,
    get_open_port,
)


<<<<<<< HEAD
=======
@dataclass
class WorkerArgs:
    function: Callable
    logger_hostname: str
    logger_port: int
    main_agent_hostname: str
    main_agent_port: int
    backend: Literal["nccl", "gloo", "mpi", "ucc", "auto"] | None
    rank: int
    local_rank: int
    local_world_size: int
    world_size: int
    hostname: str
    timeout: int

    def serialize(self) -> SerializedWorkerArgs:
        return SerializedWorkerArgs(worker_args=self)


class SerializedWorkerArgs:
    def __init__(self, worker_args: WorkerArgs) -> None:
        self.bytes = cloudpickle.dumps(worker_args)

    def deserialize(self) -> WorkerArgs:
        return cloudpickle.loads(self.bytes)


def entrypoint(serialized_worker_args: SerializedWorkerArgs) -> Any | ExceptionFromWorker:
    worker_args: WorkerArgs = serialized_worker_args.deserialize()

    logger = logging.getLogger()

    log_records_to_socket(
        logger=logger,
        hostname=worker_args.hostname,
        worker_rank=worker_args.local_rank,
        logger_hostname=worker_args.logger_hostname,
        logger_port=worker_args.logger_port,
    )

    redirect_stdio_to_logger(logger)

    os.environ["RANK"] = str(worker_args.rank)
    os.environ["LOCAL_RANK"] = str(worker_args.local_rank)
    os.environ["LOCAL_WORLD_SIZE"] = str(worker_args.local_world_size)
    os.environ["WORLD_SIZE"] = str(worker_args.world_size)
    os.environ["MASTER_ADDR"] = worker_args.main_agent_hostname
    os.environ["MASTER_PORT"] = str(worker_args.main_agent_port)

    if worker_args.backend is not None:
        backend = worker_args.backend
        if backend == "auto":
            backend = "nccl" if torch.cuda.is_available() else "gloo"

        dist.init_process_group(
            backend=backend,
            world_size=worker_args.world_size,
            rank=worker_args.rank,
            store=dist.TCPStore(  # pyright: ignore [reportPrivateImportUsage]
                host_name=worker_args.main_agent_hostname,
                port=worker_args.main_agent_port,
                world_size=worker_args.world_size,
                is_master=(worker_args.rank == 0),
            ),
            timeout=datetime.timedelta(seconds=worker_args.timeout),
        )

    try:
        return worker_args.function()
    except Exception as e:
        traceback.print_exc()
        return ExceptionFromWorker(exception=e)
    finally:
        sys.stdout.flush()
        sys.stderr.flush()


>>>>>>> e31f967e
def main(launcher_agent_group: LauncherAgentGroup, logger_hostname: str, logger_port: int) -> None:
    agent_rank = launcher_agent_group.rank - 1

    payload = AgentPayload(
        hostname=socket.getfqdn(),
        port=get_open_port(),
        process_id=os.getpid(),
    )

    launcher_payload, agent_payloads = launcher_agent_group.sync_payloads(payload=payload)
    main_agent_payload = agent_payloads[0]

    hostname = launcher_payload.hostnames[agent_rank]
    worker_world_size = launcher_payload.worker_world_size
    worker_global_ranks = launcher_payload.worker_global_ranks[agent_rank]
    num_workers = len(worker_global_ranks)

    logger = logging.getLogger()

    log_records_to_socket(
        logger=logger,
        hostname=hostname,
        local_rank=None,
        logger_hostname=logger_hostname,
        logger_port=logger_port,
    )

    redirect_stdio_to_logger(logger)

    # spawn workers

    ctx = dist_mp.start_processes(
        name=f"{hostname}_",
        entrypoint=_entrypoint,
        args={
            i: (
                WorkerArgs(
                    function=launcher_payload.fn,
                    logger_hostname=logger_hostname,
                    logger_port=logger_port,
                    main_agent_hostname=main_agent_payload.hostname,
                    main_agent_port=main_agent_payload.port,
                    backend=launcher_payload.backend,
                    rank=worker_global_ranks[i],
                    local_rank=i,
                    local_world_size=num_workers,
                    world_size=worker_world_size,
                    hostname=launcher_payload.hostnames[agent_rank],
                    timeout=launcher_payload.timeout,
                ).serialize(),
            )
            for i in range(num_workers)
        },
        # environment variables from agent are already automatically copied to workers
        envs={i: {} for i in range(num_workers)},
        # we handle logging ourselves, so we can discard these
        **(
            {"logs_specs": dist_mp.DefaultLogsSpecs(log_dir=tempfile.mkdtemp())}
            if torch.__version__ >= "2.3"
            else {"log_dir": tempfile.mkdtemp()}
        ),  # pyright: ignore [reportArgumentType]
    )

    try:
        status = None
        while True:
            if status is None or status.state == "running":
                # status can contain ExceptionFromWorker or WorkerFailedError
                status = AgentStatus.from_result(result=ctx.wait(5))

            # can raise AgentFailedError in launcher and all agents
            agent_statuses = launcher_agent_group.sync_agent_statuses(status=status)

            all_done = all(s.state == "done" for s in agent_statuses)
            any_failed = any(s.state == "failed" for s in agent_statuses)
            if all_done or any_failed:
                break
    finally:
        ctx.close()
        sys.stdout.flush()
        sys.stderr.flush()


@dataclass
class WorkerArgs:
    function: Callable
    logger_hostname: str
    logger_port: int
    main_agent_hostname: str
    main_agent_port: int
    backend: Literal["nccl", "gloo", "mpi", "ucc", "auto"] | None
    rank: int
    local_rank: int
    local_world_size: int
    world_size: int
    hostname: str
    timeout: int

    def serialize(self) -> SerializedWorkerArgs:
        return SerializedWorkerArgs(worker_args=self)


class SerializedWorkerArgs:
    def __init__(self, worker_args: WorkerArgs) -> None:
        self.bytes = cloudpickle.dumps(worker_args)

    def deserialize(self) -> WorkerArgs:
        return cloudpickle.loads(self.bytes)


def _entrypoint(serialized_worker_args: SerializedWorkerArgs) -> Any | WorkerException:
    worker_args: WorkerArgs = serialized_worker_args.deserialize()

    logger = logging.getLogger()

    log_records_to_socket(
        logger=logger,
        hostname=worker_args.hostname,
        local_rank=worker_args.local_rank,
        logger_hostname=worker_args.logger_hostname,
        logger_port=worker_args.logger_port,
    )

    redirect_stdio_to_logger(logger)

    os.environ["RANK"] = str(worker_args.rank)
    os.environ["LOCAL_RANK"] = str(worker_args.local_rank)
    os.environ["LOCAL_WORLD_SIZE"] = str(worker_args.local_world_size)
    os.environ["WORLD_SIZE"] = str(worker_args.world_size)
    os.environ["MASTER_ADDR"] = worker_args.main_agent_hostname
    os.environ["MASTER_PORT"] = str(worker_args.main_agent_port)

    if worker_args.backend is not None:
        backend = worker_args.backend
        if backend == "auto":
            backend = "nccl" if torch.cuda.is_available() else "gloo"

        dist.init_process_group(
            backend=backend,
            world_size=worker_args.world_size,
            rank=worker_args.rank,
            store=dist.TCPStore(  # pyright: ignore [reportPrivateImportUsage]
                host_name=worker_args.main_agent_hostname,
                port=worker_args.main_agent_port,
                world_size=worker_args.world_size,
                is_master=(worker_args.rank == 0),
            ),
            timeout=datetime.timedelta(seconds=worker_args.timeout),
        )

    try:
        return worker_args.function()
    except Exception as e:
        traceback.print_exc()
        return WorkerException(exception=e)
    finally:
        sys.stdout.flush()
        sys.stderr.flush()<|MERGE_RESOLUTION|>--- conflicted
+++ resolved
@@ -27,8 +27,6 @@
 )
 
 
-<<<<<<< HEAD
-=======
 @dataclass
 class WorkerArgs:
     function: Callable
@@ -56,7 +54,7 @@
         return cloudpickle.loads(self.bytes)
 
 
-def entrypoint(serialized_worker_args: SerializedWorkerArgs) -> Any | ExceptionFromWorker:
+def _entrypoint(serialized_worker_args: SerializedWorkerArgs) -> Any | ExceptionFromWorker:
     worker_args: WorkerArgs = serialized_worker_args.deserialize()
 
     logger = logging.getLogger()
@@ -64,7 +62,7 @@
     log_records_to_socket(
         logger=logger,
         hostname=worker_args.hostname,
-        worker_rank=worker_args.local_rank,
+        local_rank=worker_args.local_rank,
         logger_hostname=worker_args.logger_hostname,
         logger_port=worker_args.logger_port,
     )
@@ -106,7 +104,6 @@
         sys.stderr.flush()
 
 
->>>>>>> e31f967e
 def main(launcher_agent_group: LauncherAgentGroup, logger_hostname: str, logger_port: int) -> None:
     agent_rank = launcher_agent_group.rank - 1
 
@@ -187,81 +184,4 @@
     finally:
         ctx.close()
         sys.stdout.flush()
-        sys.stderr.flush()
-
-
-@dataclass
-class WorkerArgs:
-    function: Callable
-    logger_hostname: str
-    logger_port: int
-    main_agent_hostname: str
-    main_agent_port: int
-    backend: Literal["nccl", "gloo", "mpi", "ucc", "auto"] | None
-    rank: int
-    local_rank: int
-    local_world_size: int
-    world_size: int
-    hostname: str
-    timeout: int
-
-    def serialize(self) -> SerializedWorkerArgs:
-        return SerializedWorkerArgs(worker_args=self)
-
-
-class SerializedWorkerArgs:
-    def __init__(self, worker_args: WorkerArgs) -> None:
-        self.bytes = cloudpickle.dumps(worker_args)
-
-    def deserialize(self) -> WorkerArgs:
-        return cloudpickle.loads(self.bytes)
-
-
-def _entrypoint(serialized_worker_args: SerializedWorkerArgs) -> Any | WorkerException:
-    worker_args: WorkerArgs = serialized_worker_args.deserialize()
-
-    logger = logging.getLogger()
-
-    log_records_to_socket(
-        logger=logger,
-        hostname=worker_args.hostname,
-        local_rank=worker_args.local_rank,
-        logger_hostname=worker_args.logger_hostname,
-        logger_port=worker_args.logger_port,
-    )
-
-    redirect_stdio_to_logger(logger)
-
-    os.environ["RANK"] = str(worker_args.rank)
-    os.environ["LOCAL_RANK"] = str(worker_args.local_rank)
-    os.environ["LOCAL_WORLD_SIZE"] = str(worker_args.local_world_size)
-    os.environ["WORLD_SIZE"] = str(worker_args.world_size)
-    os.environ["MASTER_ADDR"] = worker_args.main_agent_hostname
-    os.environ["MASTER_PORT"] = str(worker_args.main_agent_port)
-
-    if worker_args.backend is not None:
-        backend = worker_args.backend
-        if backend == "auto":
-            backend = "nccl" if torch.cuda.is_available() else "gloo"
-
-        dist.init_process_group(
-            backend=backend,
-            world_size=worker_args.world_size,
-            rank=worker_args.rank,
-            store=dist.TCPStore(  # pyright: ignore [reportPrivateImportUsage]
-                host_name=worker_args.main_agent_hostname,
-                port=worker_args.main_agent_port,
-                world_size=worker_args.world_size,
-                is_master=(worker_args.rank == 0),
-            ),
-            timeout=datetime.timedelta(seconds=worker_args.timeout),
-        )
-
-    try:
-        return worker_args.function()
-    except Exception as e:
-        traceback.print_exc()
-        return WorkerException(exception=e)
-    finally:
-        sys.stdout.flush()
         sys.stderr.flush()