--- conflicted
+++ resolved
@@ -30,14 +30,11 @@
     master_ip: str
     master_port: int
     backend: Literal["mpi", "gloo", "nccl", "ucc", None]
-<<<<<<< HEAD
-    log_dir: str
-=======
     rank: int
     local_rank: int
     local_world_size: int
     world_size: int
->>>>>>> 5f3d1545
+    log_dir: str
 
     def to_bytes(self) -> bytes:
         return cloudpickle.dumps(self)
@@ -54,43 +51,28 @@
     master_ip = worker_args.master_ip
     master_port = worker_args.master_port
     backend = worker_args.backend
-<<<<<<< HEAD
+    rank = worker_args.rank
+    world_size = worker_args.world_size
     log_dir = worker_args.log_dir
-
-    rank = int(os.environ["RANK"])
 
     log_file = Path(log_dir) / f"worker_{rank}.log"
     with WorkerTee(log_file, "w"):
-        is_master = os.environ["RANK"] == "0"
+        is_master = rank == "0"
         world_size = int(os.environ["WORLD_SIZE"])
         store = dist.TCPStore(master_ip, master_port, world_size=world_size, is_master=is_master)  # pyright: ignore[reportPrivateImportUsage]
 
         if backend is None:
             backend = "gloo|nccl" if torch.cuda.is_available() else "gloo"
+        dist.init_process_group(backend=backend, world_size=world_size, rank=rank, store=store)
 
-        dist.init_process_group(backend=backend, world_size=world_size, rank=rank, store=store)
+        os.environ["RANK"] = str(rank)
+        os.environ["LOCAL_RANK"] = str(worker_args.local_rank)
+        os.environ["LOCAL_WORLD_SIZE"] = str(worker_args.local_world_size)
+        os.environ["WORLD_SIZE"] = str(world_size)
+        os.environ["MASTER_ADDR"] = master_ip
+        os.environ["MASTER_PORT"] = str(master_port)
+
         return fn(*args)
-=======
-    rank = worker_args.rank
-    world_size = worker_args.world_size
-
-    # Initialize TCPStore for group
-    is_master = rank == 0
-    store = dist.TCPStore(master_ip, master_port, world_size=world_size, is_master=is_master)  # pyright: ignore[reportPrivateImportUsage]
-
-    if backend is None:
-        backend = "gloo|nccl" if torch.cuda.is_available() else "gloo"
-    dist.init_process_group(backend=backend, world_size=world_size, rank=rank, store=store)
-
-    os.environ["RANK"] = str(rank)
-    os.environ["LOCAL_RANK"] = str(worker_args.local_rank)
-    os.environ["LOCAL_WORLD_SIZE"] = str(worker_args.local_world_size)
-    os.environ["WORLD_SIZE"] = str(world_size)
-    os.environ["MASTER_ADDR"] = master_ip
-    os.environ["MASTER_PORT"] = str(master_port)
-
-    return fn(*args)
->>>>>>> 5f3d1545
 
 
 def main(world_size: int, rank: int, launcher_ip: str, launcher_port: int, log_dir: str):
@@ -115,24 +97,6 @@
     worker_global_ranks = launcher_payload.worker_global_ranks[rank - 1]
     num_workers = len(worker_global_ranks)
 
-<<<<<<< HEAD
-    serialized_worker_args = WorkerArgs(
-        function=launcher_payload.fn,
-        master_ip=main_agent_payload.ip,
-        master_port=main_agent_payload.port,
-        backend=launcher_payload.backend,
-        log_dir=log_dir,
-    ).to_bytes()
-
-    args = {i: (serialized_worker_args,) for i in range(num_workers)}
-
-    envs = {
-        i: {
-            "RANK": str(worker_global_ranks[i]),
-            "LOCAL_RANK": str(i),
-            "WORLD_SIZE": str(worker_world_size),
-        }
-=======
     args = {
         i: (
             WorkerArgs(
@@ -144,9 +108,9 @@
                 local_rank=i,
                 local_world_size=num_workers,
                 world_size=worker_world_size,
+                log_dir=log_dir
             ).to_bytes(),
         )
->>>>>>> 5f3d1545
         for i in range(num_workers)
     }
 
