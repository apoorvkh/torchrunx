from __future__ import annotations

import datetime
import io
import ipaddress
import os
import random
import socket
import string
import subprocess
import sys
import time
from contextlib import closing
from dataclasses import dataclass, field
from pathlib import Path
from typing import Any, Callable, Literal

import cloudpickle
import fabric
import torch.distributed as dist
from torch.distributed.elastic.multiprocessing.api import RunProcsResult
from torch.distributed.elastic.multiprocessing.errors import ProcessFailure
from typing_extensions import Self


def get_open_port() -> int:
    with closing(socket.socket(socket.AF_INET, socket.SOCK_STREAM)) as s:
        s.bind(("", 0))
        port = s.getsockname()[1]
    return port


def is_localhost(hostname_or_ip: str) -> bool:
    # check if host is "loopback" address (i.e. designated to send to self)
    try:
        ip = ipaddress.ip_address(hostname_or_ip)
    except ValueError:
        ip = ipaddress.ip_address(socket.gethostbyname(hostname_or_ip))
    if ip.is_loopback:
        return True
    # else compare local interface addresses between host and localhost
    host_addrs = [addr[4][0] for addr in socket.getaddrinfo(str(ip), None)]
    localhost_addrs = [addr[4][0] for addr in socket.getaddrinfo(socket.gethostname(), None)]
    return len(set(host_addrs) & set(localhost_addrs)) > 0


def execute_command(
    command: str,
    hostname: str,
    ssh_config_file: str | os.PathLike | None = None,
    outfile: str | None = None,
) -> None:
    if is_localhost(hostname):
<<<<<<< HEAD
        if outfile is None:
            _outfile = subprocess.DEVNULL
        else:
            _outfile = open(outfile, "w")
        subprocess.Popen(command.split(" "), stdout=_outfile, stderr=_outfile)
=======
        subprocess.Popen(command, shell=True, stdout=subprocess.DEVNULL, stderr=subprocess.DEVNULL)
>>>>>>> 5f3d1545
    else:
        with fabric.Connection(
            host=hostname, config=fabric.Config(runtime_ssh_path=ssh_config_file)
        ) as conn:
<<<<<<< HEAD
            if outfile is None:
                outfile = "/dev/null"
            conn.run(f"{command} >> {outfile} 2>&1 &")
=======
            conn.run(f"{command} >> /dev/null 2>&1 &", asynchronous=True)
>>>>>>> 5f3d1545


@dataclass
class LauncherPayload:
    fn: Callable
    worker_world_size: int
    worker_global_ranks: list[list[int]]
    backend: Literal["mpi", "gloo", "nccl", "ucc", None]


@dataclass
class AgentPayload:
    ip: str
    port: int
    process_id: int


@dataclass
class LauncherAgentGroup:
    world_size: int
    rank: int
    launcher_hostname: str
    launcher_port: int

    def __post_init__(self) -> None:
        self.group = dist.init_process_group(
            backend="gloo",
            world_size=self.world_size,
            rank=self.rank,
            store=dist.TCPStore(  # pyright: ignore[reportPrivateImportUsage]
                host_name=self.launcher_hostname,
                port=self.launcher_port,
                world_size=self.world_size,
                is_master=(self.rank == 0),
            ),
            timeout=datetime.timedelta(seconds=30),
        )

    def _serialize(self, object: Any) -> bytes:
        return cloudpickle.dumps(object)

    def _deserialize(self, serialized: bytes) -> Any:
        return cloudpickle.loads(serialized)

    def _all_gather(self, object: Any) -> list:
        """gather object from every rank to list on every rank"""
        object_bytes = self._serialize(object)
        object_list = [bytes()] * self.world_size
        dist.all_gather_object(object_list=object_list, obj=object_bytes, group=self.group)
        object_list = [self._deserialize(o) for o in object_list]
        return object_list

    def sync_payloads(
        self, payload: LauncherPayload | AgentPayload
    ) -> list[LauncherPayload | AgentPayload]:
        return self._all_gather(object=payload)

    def sync_agent_statuses(self, status: AgentStatus) -> list[AgentStatus]:
        return self._all_gather(object=status)[1:]


@dataclass
class AgentStatus:
    running: bool = True
    failed: bool = False
    return_values: dict[int, Any] = field(default_factory=dict)
    failures: dict[int, ProcessFailure] = field(default_factory=dict)
    stdouts: dict[int, str] = field(default_factory=dict)
    stderrs: dict[int, str] = field(default_factory=dict)

    @classmethod
    def from_result(cls, result: RunProcsResult | None, worker_global_ranks: list[int]) -> Self:
        if result is None:
            return cls()

        return cls(
            running=False,
            failed=result.is_failed(),
            return_values={worker_global_ranks[k]: v for k, v in result.return_values.items()},
            failures={worker_global_ranks[k]: v for k, v in result.failures.items()},
        )

    def is_running(self) -> bool:
        return self.running

    def is_failed(self) -> bool:
        return self.failed

    def is_done(self) -> bool:
        return not self.running and not self.failed


def random_log_dir(log_dir: Path) -> Path:
    while True:
        r = "run_" + "".join(random.choices(string.ascii_lowercase + string.digits, k=6))
        candidate = log_dir.joinpath(r)
        if not os.path.isdir(candidate):
            return candidate


class WorkerTee(object):
    def __init__(self, name: os.PathLike | str, mode: str):
        self.file = open(name, mode)
        self.stdout = sys.stdout
        sys.stdout = self

    def __enter__(self):
        return self

    def __exit__(self, exception_type, exception_value, exception_traceback):
        self.__del__()

    def __del__(self):
        sys.stdout = self.stdout
        self.file.close()

    def write(self, data):
        self.file.write(data)
        self.stdout.write(data)

    def flush(self):
        self.file.flush()

def monitor_log(log_file):
    f = open(log_file, "r")
    print(f.read())
    f.seek(0, io.SEEK_END)
    while True:
        new = f.read()
        if len(new) != 0:
            print(new)
        time.sleep(0.1)<|MERGE_RESOLUTION|>--- conflicted
+++ resolved
@@ -51,26 +51,18 @@
     outfile: str | None = None,
 ) -> None:
     if is_localhost(hostname):
-<<<<<<< HEAD
         if outfile is None:
             _outfile = subprocess.DEVNULL
         else:
             _outfile = open(outfile, "w")
-        subprocess.Popen(command.split(" "), stdout=_outfile, stderr=_outfile)
-=======
-        subprocess.Popen(command, shell=True, stdout=subprocess.DEVNULL, stderr=subprocess.DEVNULL)
->>>>>>> 5f3d1545
+        subprocess.Popen(command.split(" "), shell=True, stdout=_outfile, stderr=_outfile)
     else:
         with fabric.Connection(
             host=hostname, config=fabric.Config(runtime_ssh_path=ssh_config_file)
         ) as conn:
-<<<<<<< HEAD
             if outfile is None:
                 outfile = "/dev/null"
-            conn.run(f"{command} >> {outfile} 2>&1 &")
-=======
-            conn.run(f"{command} >> /dev/null 2>&1 &", asynchronous=True)
->>>>>>> 5f3d1545
+            conn.run(f"{command} >> {outfile} 2>&1 &", asynchronous=True)
 
 
 @dataclass
