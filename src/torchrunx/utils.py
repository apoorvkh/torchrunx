from __future__ import annotations

import datetime
import ipaddress
import os
import socket
<<<<<<< HEAD
import fabric
import os
from contextlib import closing
from dotenv import dotenv_values
=======
import subprocess
from contextlib import closing
from dataclasses import dataclass, field
from typing import Any, Callable, Literal

import cloudpickle
import fabric
import torch.distributed as dist
from torch.distributed.elastic.multiprocessing.api import RunProcsResult
from torch.distributed.elastic.multiprocessing.errors import ProcessFailure
from typing_extensions import Self
>>>>>>> 131f00a1


def get_open_port() -> int:
    with closing(socket.socket(socket.AF_INET, socket.SOCK_STREAM)) as s:
        s.bind(("", 0))
        port = s.getsockname()[1]
    return port


<<<<<<< HEAD
def ssh_exec(command, ip, ssh_port, user):
    c = fabric.Connection(host=ip, user=user, port=ssh_port)
    c.run(command)
    c.close()


def get_env(env_filepath: str = None) -> "dict[str, str]":
    explicit = ["LIBRARY_PATH", "LD_LIBRARY_PATH", "PATH"]

    env = {k: v for k, v in os.environ.items() if k in explicit}

    prefixes = ["CUDA", "NCCL", "OMP", "PYTHON", "HF", "TORCH", "TRITON"]

    for k, v in os.environ.items():
        if any([k.startswith(prefix) for prefix in prefixes]):
            env[k] = v

    if env_filepath is not None:
        env.update(dotenv_values(env_filepath))

    return env
=======
def is_localhost(hostname_or_ip: str) -> bool:
    # check if host is "loopback" address (i.e. designated to send to self)
    try:
        ip = ipaddress.ip_address(hostname_or_ip)
    except ValueError:
        ip = ipaddress.ip_address(socket.gethostbyname(hostname_or_ip))
    if ip.is_loopback:
        return True
    # else compare local interface addresses between host and localhost
    host_addrs = [addr[4][0] for addr in socket.getaddrinfo(str(ip), None)]
    localhost_addrs = [addr[4][0] for addr in socket.getaddrinfo(socket.gethostname(), None)]
    return len(set(host_addrs) & set(localhost_addrs)) > 0


def execute_command(
    command: str, hostname: str, ssh_config_file: str | os.PathLike | None = None
) -> None:
    if is_localhost(hostname):
        subprocess.Popen(command.split(" "), stdout=subprocess.DEVNULL, stderr=subprocess.DEVNULL)
    else:
        with fabric.Connection(
            host=hostname, config=fabric.Config(runtime_ssh_path=ssh_config_file)
        ) as conn:
            conn.run(f"{command} >> /dev/null 2>&1 &")


@dataclass
class LauncherPayload:
    fn: Callable
    worker_world_size: int
    worker_global_ranks: list[list[int]]
    backend: Literal["mpi", "gloo", "nccl", "ucc", None]


@dataclass
class AgentPayload:
    ip: str
    port: int
    process_id: int


@dataclass
class LauncherAgentGroup:
    world_size: int
    rank: int
    launcher_hostname: str
    launcher_port: int

    def __post_init__(self) -> None:
        self.group = dist.init_process_group(
            backend="gloo",
            world_size=self.world_size,
            rank=self.rank,
            store=dist.TCPStore(  # pyright: ignore[reportPrivateImportUsage]
                host_name=self.launcher_hostname,
                port=self.launcher_port,
                world_size=self.world_size,
                is_master=(self.rank == 0),
            ),
            timeout=datetime.timedelta(seconds=30),
        )

    def _serialize(self, object: Any) -> bytes:
        return cloudpickle.dumps(object)

    def _deserialize(self, serialized: bytes) -> Any:
        return cloudpickle.loads(serialized)

    def _all_gather(self, object: Any) -> list:
        """gather object from every rank to list on every rank"""
        object_bytes = self._serialize(object)
        object_list = [bytes()] * self.world_size
        dist.all_gather_object(object_list=object_list, obj=object_bytes, group=self.group)
        object_list = [self._deserialize(o) for o in object_list]
        return object_list

    def sync_payloads(
        self, payload: LauncherPayload | AgentPayload
    ) -> list[LauncherPayload | AgentPayload]:
        return self._all_gather(object=payload)

    def sync_agent_statuses(self, status: AgentStatus) -> list[AgentStatus]:
        return self._all_gather(object=status)[1:]


@dataclass
class AgentStatus:
    running: bool = True
    failed: bool = False
    return_values: dict[int, Any] = field(default_factory=dict)
    failures: dict[int, ProcessFailure] = field(default_factory=dict)
    stdouts: dict[int, str] = field(default_factory=dict)
    stderrs: dict[int, str] = field(default_factory=dict)

    @classmethod
    def from_result(cls, result: RunProcsResult | None, worker_global_ranks: list[int]) -> Self:
        if result is None:
            return cls()

        return cls(
            running=False,
            failed=result.is_failed(),
            return_values={worker_global_ranks[k]: v for k, v in result.return_values.items()},
            failures={worker_global_ranks[k]: v for k, v in result.failures.items()},
            stderrs={
                worker_global_ranks[k]: open(s, "r").read() for k, s in result.stderrs.items()
            },
            stdouts={
                worker_global_ranks[k]: open(s, "r").read() for k, s in result.stdouts.items()
            },
        )

    def is_running(self) -> bool:
        return self.running

    def is_failed(self) -> bool:
        return self.failed

    def is_done(self) -> bool:
        return not self.running and not self.failed
>>>>>>> 131f00a1
<|MERGE_RESOLUTION|>--- conflicted
+++ resolved
@@ -4,12 +4,6 @@
 import ipaddress
 import os
 import socket
-<<<<<<< HEAD
-import fabric
-import os
-from contextlib import closing
-from dotenv import dotenv_values
-=======
 import subprocess
 from contextlib import closing
 from dataclasses import dataclass, field
@@ -21,7 +15,6 @@
 from torch.distributed.elastic.multiprocessing.api import RunProcsResult
 from torch.distributed.elastic.multiprocessing.errors import ProcessFailure
 from typing_extensions import Self
->>>>>>> 131f00a1
 
 
 def get_open_port() -> int:
@@ -31,29 +24,6 @@
     return port
 
 
-<<<<<<< HEAD
-def ssh_exec(command, ip, ssh_port, user):
-    c = fabric.Connection(host=ip, user=user, port=ssh_port)
-    c.run(command)
-    c.close()
-
-
-def get_env(env_filepath: str = None) -> "dict[str, str]":
-    explicit = ["LIBRARY_PATH", "LD_LIBRARY_PATH", "PATH"]
-
-    env = {k: v for k, v in os.environ.items() if k in explicit}
-
-    prefixes = ["CUDA", "NCCL", "OMP", "PYTHON", "HF", "TORCH", "TRITON"]
-
-    for k, v in os.environ.items():
-        if any([k.startswith(prefix) for prefix in prefixes]):
-            env[k] = v
-
-    if env_filepath is not None:
-        env.update(dotenv_values(env_filepath))
-
-    return env
-=======
 def is_localhost(hostname_or_ip: str) -> bool:
     # check if host is "loopback" address (i.e. designated to send to self)
     try:
@@ -173,5 +143,4 @@
         return self.failed
 
     def is_done(self) -> bool:
-        return not self.running and not self.failed
->>>>>>> 131f00a1
+        return not self.running and not self.failed