"""Common utility functions and classes."""

from __future__ import annotations

__all__ = [
    "get_open_port",
    "LauncherAgentGroup",
    "LauncherPayload",
    "AgentPayload",
    "WorkerException",
    "AgentStatus",
]

import datetime
import socket
from contextlib import closing
from dataclasses import dataclass, field
from typing import TYPE_CHECKING, Any, Callable, Literal

import cloudpickle
import torch.distributed as dist
from typing_extensions import Self

if TYPE_CHECKING:
    from torch.distributed.elastic.multiprocessing.api import RunProcsResult


def get_open_port() -> int:
    """Return an open port number."""
    with closing(socket.socket(socket.AF_INET, socket.SOCK_STREAM)) as s:
        s.bind(("", 0))
        return s.getsockname()[1]


class AgentFailedError(Exception):
    pass


class WorkerFailedError(Exception):
    pass


@dataclass
class LauncherAgentGroup:
    """Initializes a GLOO distributed process group between launcher and all agents."""

    launcher_hostname: str
    launcher_port: int
    world_size: int
    rank: int

    def __post_init__(self) -> None:
        """Initialize process group.

        Raises:
        torch.distributed.DistStoreError: if group initialization times out.
        """
        self.group = dist.init_process_group(
            backend="gloo",
            world_size=self.world_size,
            rank=self.rank,
            store=dist.TCPStore(  # pyright: ignore [reportPrivateImportUsage]
                host_name=self.launcher_hostname,
                port=self.launcher_port,
                world_size=self.world_size,
                is_master=(self.rank == 0),
            ),
            timeout=datetime.timedelta(seconds=30),
        )

    def _serialize(self, obj: Any) -> bytes:
        return cloudpickle.dumps(obj)

    def _deserialize(self, serialized: bytes) -> Any:
        return cloudpickle.loads(serialized)

    def _all_gather(self, obj: Any) -> list:
<<<<<<< HEAD
        """Gather object from every rank to list on every rank."""
        object_bytes = self._serialize(obj)
        object_list = [b""] * self.world_size
        # raises RuntimeError if timeout
        dist.all_gather_object(object_list=object_list, obj=object_bytes, group=self.group)
        return [self._deserialize(o) for o in object_list]
=======
        """gather object from every rank to list on every rank"""
        try:
            object_bytes = self._serialize(obj)
            object_list = [b""] * self.world_size
            # raises RuntimeError if timeout
            dist.all_gather_object(object_list=object_list, obj=object_bytes, group=self.group)
            return [self._deserialize(o) for o in object_list]
        except RuntimeError as e:
            # occurs if launcher or any agent dies and communication times out
            raise AgentFailedError from e
>>>>>>> e31f967e

    def sync_payloads(
        self,
        payload: LauncherPayload | AgentPayload,
    ) -> tuple[LauncherPayload, list[AgentPayload]]:
        """All-gather payloads across launcher and all agents."""
        payloads = self._all_gather(payload)
        launcher_payload = payloads[0]
        agent_payloads = payloads[1:]
        return launcher_payload, agent_payloads

    def sync_agent_statuses(self, status: AgentStatus | None) -> list[AgentStatus]:
        """All-gather agent statuses across launcher and all agents."""
        return self._all_gather(status)[1:]  # [0] is launcher (status=None)

    def shutdown(self) -> None:
        """Terminate process group."""
        dist.destroy_process_group(group=self.group)


@dataclass
class LauncherPayload:
    """Payload from launcher to agents with runtime information."""

    fn: Callable
    hostnames: list[str]
    worker_global_ranks: list[list[int]]
    worker_world_size: int
    backend: Literal["nccl", "gloo", "mpi", "ucc", "auto"] | None
    timeout: int


@dataclass
class AgentPayload:
    """Payload corresponding to each agent."""

    hostname: str
    port: int
    process_id: int


@dataclass
<<<<<<< HEAD
class WorkerException:
    """Wrapper for exception raised in worker process."""

=======
class ExceptionFromWorker:
>>>>>>> e31f967e
    exception: Exception


@dataclass
class AgentStatus:
    """Status of each agent (to be synchronized in LauncherAgentGroup).

    Attributes:
      state: Whether the agent is running, failed, or done.
      return_values: Objects returned (or exceptions raised) by workers (indexed by local rank).
    """

    state: Literal["running", "failed", "done"]
<<<<<<< HEAD
    return_values: list[Any | WorkerException] = field(default_factory=list)
=======
    return_values: list[Any | WorkerFailedError | ExceptionFromWorker] = field(
        default_factory=list
    )  # indexed by local rank
>>>>>>> e31f967e

    @classmethod
    def from_result(cls, result: RunProcsResult | None) -> Self:
        """Convert RunProcsResult (from polling worker process context) to AgentStatus."""
        if result is None:
            return cls(state="running")
        for local_rank, failure in result.failures.items():
            result.return_values[local_rank] = WorkerFailedError(failure.message)
        return_values = list(result.return_values.values())
        failed = any(isinstance(v, ExceptionFromWorker) for v in return_values)
        state = "failed" if failed else "done"

        return cls(
            state=state,
            return_values=return_values,
        )<|MERGE_RESOLUTION|>--- conflicted
+++ resolved
@@ -7,7 +7,7 @@
     "LauncherAgentGroup",
     "LauncherPayload",
     "AgentPayload",
-    "WorkerException",
+    "ExceptionFromWorker",
     "AgentStatus",
 ]
 
@@ -75,15 +75,7 @@
         return cloudpickle.loads(serialized)
 
     def _all_gather(self, obj: Any) -> list:
-<<<<<<< HEAD
         """Gather object from every rank to list on every rank."""
-        object_bytes = self._serialize(obj)
-        object_list = [b""] * self.world_size
-        # raises RuntimeError if timeout
-        dist.all_gather_object(object_list=object_list, obj=object_bytes, group=self.group)
-        return [self._deserialize(o) for o in object_list]
-=======
-        """gather object from every rank to list on every rank"""
         try:
             object_bytes = self._serialize(obj)
             object_list = [b""] * self.world_size
@@ -93,7 +85,6 @@
         except RuntimeError as e:
             # occurs if launcher or any agent dies and communication times out
             raise AgentFailedError from e
->>>>>>> e31f967e
 
     def sync_payloads(
         self,
@@ -135,14 +126,7 @@
     process_id: int
 
 
-@dataclass
-<<<<<<< HEAD
-class WorkerException:
-    """Wrapper for exception raised in worker process."""
-
-=======
 class ExceptionFromWorker:
->>>>>>> e31f967e
     exception: Exception
 
 
@@ -156,13 +140,9 @@
     """
 
     state: Literal["running", "failed", "done"]
-<<<<<<< HEAD
-    return_values: list[Any | WorkerException] = field(default_factory=list)
-=======
     return_values: list[Any | WorkerFailedError | ExceptionFromWorker] = field(
         default_factory=list
     )  # indexed by local rank
->>>>>>> e31f967e
 
     @classmethod
     def from_result(cls, result: RunProcsResult | None) -> Self:
