--- conflicted
+++ resolved
@@ -171,6 +171,9 @@
     )
     extra_env_vars: tuple[str] = ()
     env_file: str | os.PathLike | None = None
+    """
+    Alias class for :mod:`torchrunx.launch`
+    """
 
     def run(  # noqa: C901, PLR0912
         self,
@@ -178,18 +181,6 @@
         func_args: tuple[Any] | None = None,
         func_kwargs: dict[str, Any] | None = None,
     ) -> LaunchResult:
-<<<<<<< HEAD
-=======
-        """
-        Launch a distributed PyTorch function on the specified nodes. See :mod:`torchrunx.launch`
-
-        :param func: The distributed function to call on all workers
-        :param func_args: Any positional arguments to be provided when calling ``func``, defaults to None
-        :param func_kwargs: Any keyword arguments to be provided when calling ``func``, defaults to None
-        :raises RuntimeError | Exception: May fail due to misconfiguration, or errors thrown by ``func``
-        :return: A dictionary mapping worker ranks to their output
-        """
->>>>>>> 2a1329ee
         if not dist.is_available():
             msg = "The torch.distributed package is not available."
             raise RuntimeError(msg)
@@ -332,39 +323,23 @@
     env_file: str | os.PathLike | None = None,
 ) -> LaunchResult:
     """
-    Launch a distributed PyTorch function on the specified nodes.
-
-<<<<<<< HEAD
-    :param func:
-    :param func_args:
-    :param func_kwargs:
-    :param hostnames: Nodes to launch the function on. Default (`"auto"`) infers from a SLURM environment or runs on localhost.
-    :param workers_per_host: Number of processes to run per node. Can define per node with :type:`list[int]`.
-    :param ssh_config_file: For connecting to nodes, defaults to `~/.ssh/config` or `/etc/ssh/ssh_config`.
-    :param backend: A `torch.distributed.Backend <https://pytorch.org/docs/stable/distributed.html#torch.distributed.Backend>`_ string. Default uses NCCL if GPUs available, else GLOO. `None` does not initialize a process group.
-    :param timeout: Worker process group timeout (seconds).
-    :param log_handlers: A list of handlers to manage agent and worker logs. Default (`"auto"`) uses an automatic basic logging scheme.
-    :param default_env_vars: A list of environmental variables to be copied from the launcher process to workers. Allows for bash pattern matching syntax.
-    :param extra_env_vars: Additional, user-specified variables to copy.
-    :param env_file: A file (like `.env`) with additional environment variables to copy.
-    :raises RuntimeError: May fail if `torch.distributed` not available or communication timeout between nodes
-    :raises Exception: Propagates exceptions raised in worker processes
-    :return: Objects returned from every worker
-=======
-    :param func: The distributed function to call on all workers
-    :param func_args: Any positional arguments to be provided when calling ``func``, defaults to ``None``
-    :param func_kwargs: Any keyword arguments to be provided when calling ``func``, defaults to ``None``
-    :param hostnames: A list of node hostnames to start workers on, or a string indicating whether to use slurm or automatically decide the hosts, defaults to ``'auto'``
-    :param workers_per_host: The number of workers per node. Providing an ``int`` implies all nodes should have ``workers_per_host`` workers, meanwhile providing a list causes node ``i`` to have ``worker_per_host[i]`` workers, defaults to ``'auto'``
-    :param ssh_config_file: An SSH configuration file to use when connecting to nodes, defaults to ``None``
-    :param backend: A ``torch.distributed`` `backend string <https://pytorch.org/docs/stable/distributed.html#torch.distributed.Backend>`_. If ``None``, doesn't initialize a process group for you, defaults to ``'auto'``
-    :param log_handlers: A list of handlers to manage agent and worker logs, or ``'auto'`` to use an automatic basic logging scheme, defaults to ``'auto'``
-    :param env_vars: A list of environmental variables to be copied from the launcher environment to workers. Allows for bash pattern matching syntax, defaults to ``('PATH', 'LD_LIBRARY', 'LIBRARY_PATH', 'PYTHON*', 'CUDA*', 'TORCH*', 'PYTORCH*', 'NCCL*')``
-    :param env_file: An additional environment file that will be sourced prior to executing ``func``, defaults to ``None``
-    :param timeout: Worker process group timeout, defaults to ``600``
-    :raises RuntimeError | Exception: May fail due to misconfiguration, or errors thrown by ``func``
-    :return: A dictionary mapping worker ranks to their output
->>>>>>> 2a1329ee
+        Launch a distributed PyTorch function on the specified nodes.
+
+        :param func:
+        :param func_args:
+        :param func_kwargs:
+        :param hostnames: Nodes to launch the function on. Default infers from a SLURM environment or runs on localhost.
+        :param workers_per_host: Number of processes to run per node. Can define per node with :type:`list[int]`.
+        :param ssh_config_file: An SSH configuration file for connecting to nodes, by default loads `~/.ssh/config` or `/etc/ssh/ssh_config`.
+        :param backend: `Backend <https://pytorch.org/docs/stable/distributed.html#torch.distributed.Backend>`_ to initialize worker process group with. Default uses NCCL (if GPUs available) or GLOO. Disabled by `None`.
+        :param timeout: Worker process group timeout (seconds).
+        :param log_handlers: A list of handlers to manage agent and worker logs. Default uses an automatic basic logging scheme.
+        :param default_env_vars: A list of environmental variables to be copied from the launcher process to workers. Allows for bash pattern matching syntax.
+        :param extra_env_vars: Additional, user-specified variables to copy.
+        :param env_file: A file (like `.env`) with additional environment variables to copy.
+        :raises RuntimeError: May fail if `torch.distributed` not available or communication timeout between nodes
+        :raises Exception: Propagates exceptions raised in worker processes
+        :return: Objects returned from every worker
     """  # noqa: E501
     return Launcher(
         hostnames=hostnames,
