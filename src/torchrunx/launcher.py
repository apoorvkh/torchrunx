--- conflicted
+++ resolved
@@ -239,12 +239,8 @@
                 )
             raise
         finally:
-<<<<<<< HEAD
             log_process.kill()
-=======
-            print_process.kill()
             dist.destroy_process_group()
->>>>>>> 40228118
 
         return_values: dict[int, Any] = dict(ChainMap(*[s.return_values for s in agent_statuses]))
         return return_values
