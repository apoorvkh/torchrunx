version: 5
environments:
  default:
    channels:
    - url: https://conda.anaconda.org/nvidia/label/cuda-11.7.0/
    - url: https://conda.anaconda.org/conda-forge/
    indexes:
    - https://pypi.org/simple
    packages:
      linux-64:
      - conda: https://conda.anaconda.org/conda-forge/linux-64/_libgcc_mutex-0.1-conda_forge.tar.bz2
      - conda: https://conda.anaconda.org/conda-forge/linux-64/_openmp_mutex-4.5-2_gnu.tar.bz2
      - conda: https://conda.anaconda.org/conda-forge/linux-64/ca-certificates-2024.7.4-hbcca054_0.conda
      - conda: https://conda.anaconda.org/nvidia/label/cuda-11.7.0/linux-64/cuda-11.7.0-0.tar.bz2
      - conda: https://conda.anaconda.org/nvidia/label/cuda-11.7.0/linux-64/cuda-cccl-11.7.58-hc415cf5_0.tar.bz2
      - conda: https://conda.anaconda.org/nvidia/label/cuda-11.7.0/linux-64/cuda-command-line-tools-11.7.0-0.tar.bz2
      - conda: https://conda.anaconda.org/nvidia/label/cuda-11.7.0/linux-64/cuda-compiler-11.7.0-0.tar.bz2
      - conda: https://conda.anaconda.org/nvidia/label/cuda-11.7.0/linux-64/cuda-cudart-11.7.60-h9538e0e_0.tar.bz2
      - conda: https://conda.anaconda.org/nvidia/label/cuda-11.7.0/linux-64/cuda-cudart-dev-11.7.60-h6a7c232_0.tar.bz2
      - conda: https://conda.anaconda.org/nvidia/label/cuda-11.7.0/linux-64/cuda-cuobjdump-11.7.50-h28cc80a_0.tar.bz2
      - conda: https://conda.anaconda.org/nvidia/label/cuda-11.7.0/linux-64/cuda-cupti-11.7.50-hb6f9eaf_0.tar.bz2
      - conda: https://conda.anaconda.org/nvidia/label/cuda-11.7.0/linux-64/cuda-cuxxfilt-11.7.50-hb365495_0.tar.bz2
      - conda: https://conda.anaconda.org/nvidia/label/cuda-11.7.0/linux-64/cuda-demo-suite-11.7.50-0.tar.bz2
      - conda: https://conda.anaconda.org/nvidia/label/cuda-11.7.0/linux-64/cuda-documentation-11.7.50-0.tar.bz2
      - conda: https://conda.anaconda.org/nvidia/label/cuda-11.7.0/linux-64/cuda-driver-dev-11.7.60-0.tar.bz2
      - conda: https://conda.anaconda.org/nvidia/label/cuda-11.7.0/linux-64/cuda-gdb-11.7.50-h4a0ac72_0.tar.bz2
      - conda: https://conda.anaconda.org/nvidia/label/cuda-11.7.0/linux-64/cuda-libraries-11.7.0-0.tar.bz2
      - conda: https://conda.anaconda.org/nvidia/label/cuda-11.7.0/linux-64/cuda-libraries-dev-11.7.0-0.tar.bz2
      - conda: https://conda.anaconda.org/nvidia/label/cuda-11.7.0/linux-64/cuda-memcheck-11.7.50-hc446b2b_0.tar.bz2
      - conda: https://conda.anaconda.org/nvidia/label/cuda-11.7.0/linux-64/cuda-nsight-11.7.50-0.tar.bz2
      - conda: https://conda.anaconda.org/nvidia/label/cuda-11.7.0/linux-64/cuda-nsight-compute-11.7.0-0.tar.bz2
      - conda: https://conda.anaconda.org/nvidia/label/cuda-11.7.0/linux-64/cuda-nvcc-11.7.64-0.tar.bz2
      - conda: https://conda.anaconda.org/nvidia/label/cuda-11.7.0/linux-64/cuda-nvdisasm-11.7.50-h5bd0695_0.tar.bz2
      - conda: https://conda.anaconda.org/nvidia/label/cuda-11.7.0/linux-64/cuda-nvml-dev-11.7.50-h3af1343_0.tar.bz2
      - conda: https://conda.anaconda.org/nvidia/label/cuda-11.7.0/linux-64/cuda-nvprof-11.7.50-h7a2404d_0.tar.bz2
      - conda: https://conda.anaconda.org/nvidia/label/cuda-11.7.0/linux-64/cuda-nvprune-11.7.50-h7add7b4_0.tar.bz2
      - conda: https://conda.anaconda.org/nvidia/label/cuda-11.7.0/linux-64/cuda-nvrtc-11.7.50-hd0285e0_0.tar.bz2
      - conda: https://conda.anaconda.org/nvidia/label/cuda-11.7.0/linux-64/cuda-nvrtc-dev-11.7.50-heada363_0.tar.bz2
      - conda: https://conda.anaconda.org/nvidia/label/cuda-11.7.0/linux-64/cuda-nvtx-11.7.50-h05b0816_0.tar.bz2
      - conda: https://conda.anaconda.org/nvidia/label/cuda-11.7.0/linux-64/cuda-nvvp-11.7.50-hd2289d5_0.tar.bz2
      - conda: https://conda.anaconda.org/nvidia/label/cuda-11.7.0/linux-64/cuda-runtime-11.7.0-0.tar.bz2
      - conda: https://conda.anaconda.org/nvidia/label/cuda-11.7.0/linux-64/cuda-sanitizer-api-11.7.50-hb424887_0.tar.bz2
      - conda: https://conda.anaconda.org/nvidia/label/cuda-11.7.0/linux-64/cuda-toolkit-11.7.0-0.tar.bz2
      - conda: https://conda.anaconda.org/nvidia/label/cuda-11.7.0/linux-64/cuda-tools-11.7.0-0.tar.bz2
      - conda: https://conda.anaconda.org/nvidia/label/cuda-11.7.0/linux-64/cuda-visual-tools-11.7.0-0.tar.bz2
      - conda: https://conda.anaconda.org/nvidia/label/cuda-11.7.0/linux-64/gds-tools-1.3.0.44-0.tar.bz2
      - conda: https://conda.anaconda.org/conda-forge/linux-64/ld_impl_linux-64-2.40-hf3520f5_7.conda
      - conda: https://conda.anaconda.org/nvidia/label/cuda-11.7.0/linux-64/libcublas-11.10.1.25-he442b6f_0.tar.bz2
      - conda: https://conda.anaconda.org/nvidia/label/cuda-11.7.0/linux-64/libcublas-dev-11.10.1.25-h0c8ac2b_0.tar.bz2
      - conda: https://conda.anaconda.org/nvidia/label/cuda-11.7.0/linux-64/libcufft-10.7.2.50-h80a1efe_0.tar.bz2
      - conda: https://conda.anaconda.org/nvidia/label/cuda-11.7.0/linux-64/libcufft-dev-10.7.2.50-h59a5ac8_0.tar.bz2
      - conda: https://conda.anaconda.org/nvidia/label/cuda-11.7.0/linux-64/libcufile-1.3.0.44-0.tar.bz2
      - conda: https://conda.anaconda.org/nvidia/label/cuda-11.7.0/linux-64/libcufile-dev-1.3.0.44-0.tar.bz2
      - conda: https://conda.anaconda.org/nvidia/label/cuda-11.7.0/linux-64/libcurand-10.2.10.50-heec50f7_0.tar.bz2
      - conda: https://conda.anaconda.org/nvidia/label/cuda-11.7.0/linux-64/libcurand-dev-10.2.10.50-hd49a9cd_0.tar.bz2
      - conda: https://conda.anaconda.org/nvidia/label/cuda-11.7.0/linux-64/libcusolver-11.3.5.50-hcab339c_0.tar.bz2
      - conda: https://conda.anaconda.org/nvidia/label/cuda-11.7.0/linux-64/libcusolver-dev-11.3.5.50-hc6eba6f_0.tar.bz2
      - conda: https://conda.anaconda.org/nvidia/label/cuda-11.7.0/linux-64/libcusparse-11.7.3.50-h6aaafad_0.tar.bz2
      - conda: https://conda.anaconda.org/nvidia/label/cuda-11.7.0/linux-64/libcusparse-dev-11.7.3.50-hc644b96_0.tar.bz2
      - conda: https://conda.anaconda.org/conda-forge/linux-64/libffi-3.2.1-he1b5a44_1007.tar.bz2
      - conda: https://conda.anaconda.org/conda-forge/linux-64/libgcc-ng-14.1.0-h77fa898_0.conda
      - conda: https://conda.anaconda.org/conda-forge/linux-64/libgomp-14.1.0-h77fa898_0.conda
      - conda: https://conda.anaconda.org/nvidia/label/cuda-11.7.0/linux-64/libnpp-11.7.3.21-h3effbd9_0.tar.bz2
      - conda: https://conda.anaconda.org/nvidia/label/cuda-11.7.0/linux-64/libnpp-dev-11.7.3.21-hb6476a9_0.tar.bz2
      - conda: https://conda.anaconda.org/nvidia/label/cuda-11.7.0/linux-64/libnvjpeg-11.7.2.34-hfe236c7_0.tar.bz2
      - conda: https://conda.anaconda.org/nvidia/label/cuda-11.7.0/linux-64/libnvjpeg-dev-11.7.2.34-h2e48410_0.tar.bz2
      - conda: https://conda.anaconda.org/conda-forge/linux-64/libsqlite-3.46.0-hde9e2c9_0.conda
      - conda: https://conda.anaconda.org/conda-forge/linux-64/libstdcxx-ng-14.1.0-hc0a3c3a_0.conda
      - conda: https://conda.anaconda.org/conda-forge/linux-64/libzlib-1.2.13-h4ab18f5_6.conda
      - conda: https://conda.anaconda.org/conda-forge/linux-64/ncurses-6.5-h59595ed_0.conda
      - conda: https://conda.anaconda.org/nvidia/label/cuda-11.7.0/linux-64/nsight-compute-2022.2.0.13-0.tar.bz2
      - conda: https://conda.anaconda.org/conda-forge/linux-64/openssl-1.1.1w-hd590300_0.conda
      - conda: https://conda.anaconda.org/conda-forge/linux-64/python-3.8.1-h357f687_2.tar.bz2
      - conda: https://conda.anaconda.org/conda-forge/linux-64/readline-8.2-h8228510_1.conda
      - conda: https://conda.anaconda.org/conda-forge/linux-64/sqlite-3.46.0-h6d4b2fc_0.conda
      - conda: https://conda.anaconda.org/conda-forge/linux-64/tk-8.6.13-noxft_h4845f30_101.conda
      - conda: https://conda.anaconda.org/conda-forge/linux-64/xz-5.2.6-h166bdaf_0.tar.bz2
      - conda: https://conda.anaconda.org/conda-forge/linux-64/zlib-1.2.13-h4ab18f5_6.conda
      - pypi: https://files.pythonhosted.org/packages/b9/fa/123043af240e49752f1c4bd24da5053b6bd00cad78c2be53c0d1e8b975bc/backports.tarfile-1.2.0-py3-none-any.whl
      - pypi: https://files.pythonhosted.org/packages/4c/6a/ce950d4350c734bc5d9b7196a58fedbdc94f564c00b495a1222984431e03/bcrypt-4.1.3-cp37-abi3-manylinux_2_28_x86_64.whl
      - pypi: https://files.pythonhosted.org/packages/e2/03/f3c8ba0a6b6e30d7d18c40faab90807c9bb5e9a1e3b2fe2008af624a9c97/build-1.2.1-py3-none-any.whl
      - pypi: https://files.pythonhosted.org/packages/1c/d5/c84e1a17bf61d4df64ca866a1c9a913874b4e9bdc131ec689a0ad013fb36/certifi-2024.7.4-py3-none-any.whl
      - pypi: https://files.pythonhosted.org/packages/f1/c9/326611aa83e16b13b6db4dbb73b5455c668159a003c4c2f0c3bcb2ddabaf/cffi-1.16.0-cp38-cp38-manylinux_2_17_x86_64.manylinux2014_x86_64.whl
      - pypi: https://files.pythonhosted.org/packages/3d/09/d82fe4a34c5f0585f9ea1df090e2a71eb9bb1e469723053e1ee9f57c16f3/charset_normalizer-3.3.2-cp38-cp38-manylinux_2_17_x86_64.manylinux2014_x86_64.whl
      - pypi: https://files.pythonhosted.org/packages/96/43/dae06432d0c4b1dc9e9149ad37b4ca8384cf6eb7700cd9215b177b914f0a/cloudpickle-3.0.0-py3-none-any.whl
      - pypi: https://files.pythonhosted.org/packages/07/40/d6f6819c62e808ea74639c3c640f7edd636b86cce62cb14943996a15df92/cryptography-42.0.8-cp37-abi3-manylinux_2_28_x86_64.whl
      - pypi: https://files.pythonhosted.org/packages/d5/50/83c593b07763e1161326b3b8c6686f0f4b0f24d5526546bee538c89837d6/decorator-5.1.1-py3-none-any.whl
      - pypi: https://files.pythonhosted.org/packages/20/8d/778b7d51b981a96554f29136cd59ca7880bf58094338085bcf2a979a0e6a/Deprecated-1.2.14-py2.py3-none-any.whl
      - pypi: https://files.pythonhosted.org/packages/26/87/f238c0670b94533ac0353a4e2a1a771a0cc73277b88bff23d3ae35a256c1/docutils-0.20.1-py3-none-any.whl
      - pypi: https://files.pythonhosted.org/packages/01/90/79fe92dd413a9cab314ef5c591b5aa9b9ba787ae4cadab75055b0ae00b33/exceptiongroup-1.2.1-py3-none-any.whl
      - pypi: https://files.pythonhosted.org/packages/d6/1f/e99e23ee01847147fa194e8d41cfcf2535a2dbfcb51414c541cadb15c5d7/fabric-3.2.2-py3-none-any.whl
      - pypi: https://files.pythonhosted.org/packages/ae/f0/48285f0262fe47103a4a45972ed2f9b93e4c80b8fd609fa98da78b2a5706/filelock-3.15.4-py3-none-any.whl
      - pypi: https://files.pythonhosted.org/packages/5e/44/73bea497ac69bafde2ee4269292fa3b41f1198f4bb7bbaaabde30ad29d4a/fsspec-2024.6.1-py3-none-any.whl
      - pypi: https://files.pythonhosted.org/packages/e5/3e/741d8c82801c347547f8a2a06aa57dbb1992be9e948df2ea0eda2c8b79e8/idna-3.7-py3-none-any.whl
      - pypi: https://files.pythonhosted.org/packages/dc/ef/38766b2edb096260d9b1b6ad35adaa0bce3b0567abb452b21eb074af88c4/importlib_metadata-8.0.0-py3-none-any.whl
      - pypi: https://files.pythonhosted.org/packages/75/06/4df55e1b7b112d183f65db9503bff189e97179b256e1ea450a3c365241e0/importlib_resources-6.4.0-py3-none-any.whl
      - pypi: https://files.pythonhosted.org/packages/ef/a6/62565a6e1cf69e10f5727360368e451d4b7f58beeac6173dc9db836a5b46/iniconfig-2.0.0-py3-none-any.whl
      - pypi: https://files.pythonhosted.org/packages/0a/66/7f8c48009c72d73bc6bbe6eb87ac838d6a526146f7dab14af671121eb379/invoke-2.2.0-py3-none-any.whl
      - pypi: https://files.pythonhosted.org/packages/7f/66/b15ce62552d84bbfcec9a4873ab79d993a1dd4edb922cbfccae192bd5b5f/jaraco.classes-3.4.0-py3-none-any.whl
      - pypi: https://files.pythonhosted.org/packages/d2/40/11b7bc1898cf1dcb87ccbe09b39f5088634ac78bb25f3383ff541c2b40aa/jaraco.context-5.3.0-py3-none-any.whl
      - pypi: https://files.pythonhosted.org/packages/c3/ac/d0bf0d37a9f95f69a5efc5685d9166ee34a664d3cd29a9c139989512fe14/jaraco.functools-4.0.1-py3-none-any.whl
      - pypi: https://files.pythonhosted.org/packages/ae/72/2a1e2290f1ab1e06f71f3d0f1646c9e4634e70e1d37491535e19266e8dc9/jeepney-0.8.0-py3-none-any.whl
      - pypi: https://files.pythonhosted.org/packages/31/80/3a54838c3fb461f6fec263ebf3a3a41771bd05190238de3486aae8540c36/jinja2-3.1.4-py3-none-any.whl
      - pypi: https://files.pythonhosted.org/packages/92/91/901f5cfeaaea04cf15f5ddf41ee053a5c9e389166477a3427fcfd055e1d9/keyring-25.2.1-py3-none-any.whl
      - pypi: https://files.pythonhosted.org/packages/42/d7/1ec15b46af6af88f19b8e5ffea08fa375d433c998b8a7639e76935c14f1f/markdown_it_py-3.0.0-py3-none-any.whl
      - pypi: https://files.pythonhosted.org/packages/c7/bd/50319665ce81bb10e90d1cf76f9e1aa269ea6f7fa30ab4521f14d122a3df/MarkupSafe-2.1.5-cp38-cp38-manylinux_2_17_x86_64.manylinux2014_x86_64.whl
      - pypi: https://files.pythonhosted.org/packages/b3/38/89ba8ad64ae25be8de66a6d463314cf1eb366222074cfda9ee839c56a4b4/mdurl-0.1.2-py3-none-any.whl
      - pypi: https://files.pythonhosted.org/packages/bb/23/2d1cdb0427aecb2b150dc2ac2d15400990c4f05585b3fbc1b5177d74d7fb/more_itertools-10.3.0-py3-none-any.whl
      - pypi: https://files.pythonhosted.org/packages/43/e3/7d92a15f894aa0c9c4b49b8ee9ac9850d6e63b03c9c32c0367a13ae62209/mpmath-1.3.0-py3-none-any.whl
      - pypi: https://files.pythonhosted.org/packages/a8/05/9d4f9b78ead6b2661d6e8ea772e111fc4a9fbd866ad0c81906c11206b55e/networkx-3.1-py3-none-any.whl
      - pypi: https://files.pythonhosted.org/packages/da/19/d52d9a0247007835df949f17abd904615248dc1b94d67cb8c99100330f08/nh3-0.2.17-cp37-abi3-manylinux_2_17_x86_64.manylinux2014_x86_64.whl
      - pypi: https://files.pythonhosted.org/packages/d2/1d/1b658dbd2b9fa9c4c9f32accbfc0205d532c8c6194dc0f2a4c0428e7128a/nodeenv-1.9.1-py2.py3-none-any.whl
      - pypi: https://files.pythonhosted.org/packages/98/5d/5738903efe0ecb73e51eb44feafba32bdba2081263d40c5043568ff60faf/numpy-1.24.4-cp38-cp38-manylinux_2_17_x86_64.manylinux2014_x86_64.whl
      - pypi: https://files.pythonhosted.org/packages/37/6d/121efd7382d5b0284239f4ab1fc1590d86d34ed4a4a2fdb13b30ca8e5740/nvidia_cublas_cu12-12.1.3.1-py3-none-manylinux1_x86_64.whl
      - pypi: https://files.pythonhosted.org/packages/7e/00/6b218edd739ecfc60524e585ba8e6b00554dd908de2c9c66c1af3e44e18d/nvidia_cuda_cupti_cu12-12.1.105-py3-none-manylinux1_x86_64.whl
      - pypi: https://files.pythonhosted.org/packages/b6/9f/c64c03f49d6fbc56196664d05dba14e3a561038a81a638eeb47f4d4cfd48/nvidia_cuda_nvrtc_cu12-12.1.105-py3-none-manylinux1_x86_64.whl
      - pypi: https://files.pythonhosted.org/packages/eb/d5/c68b1d2cdfcc59e72e8a5949a37ddb22ae6cade80cd4a57a84d4c8b55472/nvidia_cuda_runtime_cu12-12.1.105-py3-none-manylinux1_x86_64.whl
      - pypi: https://files.pythonhosted.org/packages/ff/74/a2e2be7fb83aaedec84f391f082cf765dfb635e7caa9b49065f73e4835d8/nvidia_cudnn_cu12-8.9.2.26-py3-none-manylinux1_x86_64.whl
      - pypi: https://files.pythonhosted.org/packages/86/94/eb540db023ce1d162e7bea9f8f5aa781d57c65aed513c33ee9a5123ead4d/nvidia_cufft_cu12-11.0.2.54-py3-none-manylinux1_x86_64.whl
      - pypi: https://files.pythonhosted.org/packages/44/31/4890b1c9abc496303412947fc7dcea3d14861720642b49e8ceed89636705/nvidia_curand_cu12-10.3.2.106-py3-none-manylinux1_x86_64.whl
      - pypi: https://files.pythonhosted.org/packages/bc/1d/8de1e5c67099015c834315e333911273a8c6aaba78923dd1d1e25fc5f217/nvidia_cusolver_cu12-11.4.5.107-py3-none-manylinux1_x86_64.whl
      - pypi: https://files.pythonhosted.org/packages/65/5b/cfaeebf25cd9fdec14338ccb16f6b2c4c7fa9163aefcf057d86b9cc248bb/nvidia_cusparse_cu12-12.1.0.106-py3-none-manylinux1_x86_64.whl
      - pypi: https://files.pythonhosted.org/packages/4b/2a/0a131f572aa09f741c30ccd45a8e56316e8be8dfc7bc19bf0ab7cfef7b19/nvidia_nccl_cu12-2.20.5-py3-none-manylinux2014_x86_64.whl
      - pypi: https://files.pythonhosted.org/packages/75/bc/e0d0dbb85246a086ab14839979039647bce501d8c661a159b8b019d987b7/nvidia_nvjitlink_cu12-12.5.82-py3-none-manylinux2014_x86_64.whl
      - pypi: https://files.pythonhosted.org/packages/da/d3/8057f0587683ed2fcd4dbfbdfdfa807b9160b809976099d36b8f60d08f03/nvidia_nvtx_cu12-12.1.105-py3-none-manylinux1_x86_64.whl
      - pypi: https://files.pythonhosted.org/packages/08/aa/cc0199a5f0ad350994d660967a8efb233fe0416e4639146c089643407ce6/packaging-24.1-py3-none-any.whl
      - pypi: https://files.pythonhosted.org/packages/ad/50/8792484502c8141c20c996b802fefa8435a9c018a2bb440a06b172782118/paramiko-3.4.0-py3-none-any.whl
      - pypi: https://files.pythonhosted.org/packages/56/09/054aea9b7534a15ad38a363a2bd974c20646ab1582a387a95b8df1bfea1c/pkginfo-1.10.0-py3-none-any.whl
      - pypi: https://files.pythonhosted.org/packages/88/5f/e351af9a41f866ac3f1fac4ca0613908d9a41741cfcf2228f4ad853b697d/pluggy-1.5.0-py3-none-any.whl
      - pypi: https://files.pythonhosted.org/packages/13/a3/a812df4e2dd5696d1f351d58b8fe16a405b234ad2886a0dab9183fb78109/pycparser-2.22-py3-none-any.whl
      - pypi: https://files.pythonhosted.org/packages/f7/3f/01c8b82017c199075f8f788d0d906b9ffbbc5a47dc9918a945e13d5a2bda/pygments-2.18.0-py3-none-any.whl
      - pypi: https://files.pythonhosted.org/packages/ee/87/f1bb6a595f14a327e8285b9eb54d41fef76c585a0edef0a45f6fc95de125/PyNaCl-1.5.0-cp36-abi3-manylinux_2_17_x86_64.manylinux2014_x86_64.manylinux_2_24_x86_64.whl
      - pypi: https://files.pythonhosted.org/packages/ae/f3/431b9d5fe7d14af7a32340792ef43b8a714e7726f1d7b69cc4e8e7a3f1d7/pyproject_hooks-1.1.0-py3-none-any.whl
      - pypi: https://files.pythonhosted.org/packages/0c/2b/3d70ea49041da4dfb64b71039d94f3b31843575edf1f29fe0370919c35aa/pyright-1.1.370-py3-none-any.whl
      - pypi: https://files.pythonhosted.org/packages/4e/e7/81ebdd666d3bff6670d27349b5053605d83d55548e6bd5711f3b0ae7dd23/pytest-8.2.2-py3-none-any.whl
      - pypi: https://files.pythonhosted.org/packages/45/be/3ea20dc38b9db08387cf97997a85a7d51527ea2057d71118feb0aa8afa55/readme_renderer-43.0-py3-none-any.whl
      - pypi: https://files.pythonhosted.org/packages/f9/9b/335f9764261e915ed497fcdeb11df5dfd6f7bf257d4a6a2a686d80da4d54/requests-2.32.3-py3-none-any.whl
      - pypi: https://files.pythonhosted.org/packages/3f/51/d4db610ef29373b879047326cbf6fa98b6c1969d6f6dc423279de2b1be2c/requests_toolbelt-1.0.0-py2.py3-none-any.whl
      - pypi: https://files.pythonhosted.org/packages/ff/9a/9afaade874b2fa6c752c36f1548f718b5b83af81ed9b76628329dab81c1b/rfc3986-2.0.0-py2.py3-none-any.whl
      - pypi: https://files.pythonhosted.org/packages/87/67/a37f6214d0e9fe57f6ae54b2956d550ca8365857f42a1ce0392bb21d9410/rich-13.7.1-py3-none-any.whl
      - pypi: https://files.pythonhosted.org/packages/8a/d5/8271d42dd239b7c2d163615b3b01b1acfb187f5114bfca6d5a85e1d6a1eb/ruff-0.5.1-py3-none-manylinux_2_17_x86_64.manylinux2014_x86_64.whl
      - pypi: https://files.pythonhosted.org/packages/54/24/b4293291fa1dd830f353d2cb163295742fa87f179fcc8a20a306a81978b7/SecretStorage-3.3.3-py3-none-any.whl
      - pypi: https://files.pythonhosted.org/packages/61/53/e18c8c97d0b2724d85c9830477e3ebea3acf1dcdc6deb344d5d9c93a9946/sympy-1.12.1-py3-none-any.whl
      - pypi: https://files.pythonhosted.org/packages/97/75/10a9ebee3fd790d20926a90a2547f0bf78f371b2f13aa822c759680ca7b9/tomli-2.0.1-py3-none-any.whl
      - pypi: https://files.pythonhosted.org/packages/c0/7e/309d63c6330a0b821a6f55e06dcef6704a7ab8b707534a4923837570624e/torch-2.3.1-cp38-cp38-manylinux1_x86_64.whl
      - pypi: https://files.pythonhosted.org/packages/d3/55/45b3882019a8d69ad73b5b2bd1714cb2d6653b39e7376b7ac5accf745760/triton-2.3.1-cp38-cp38-manylinux_2_17_x86_64.manylinux2014_x86_64.whl
      - pypi: https://files.pythonhosted.org/packages/5d/ec/00f9d5fd040ae29867355e559a94e9a8429225a0284a3f5f091a3878bfc0/twine-5.1.1-py3-none-any.whl
      - pypi: https://files.pythonhosted.org/packages/26/9f/ad63fc0248c5379346306f8668cda6e2e2e9c95e01216d2b8ffd9ff037d0/typing_extensions-4.12.2-py3-none-any.whl
      - pypi: https://files.pythonhosted.org/packages/ca/1c/89ffc63a9605b583d5df2be791a27bc1a42b7c32bab68d3c8f2f73a98cd4/urllib3-2.2.2-py3-none-any.whl
      - pypi: https://files.pythonhosted.org/packages/ef/c6/56e718e2c58a4078518c14d97e531ef1e9e8a5c1ddafdc0d264a92be1a1a/wrapt-1.16.0-cp38-cp38-manylinux_2_5_x86_64.manylinux1_x86_64.manylinux_2_17_x86_64.manylinux2014_x86_64.whl
      - pypi: https://files.pythonhosted.org/packages/20/38/f5c473fe9b90c8debdd29ea68d5add0289f1936d6f923b6b9cc0b931194c/zipp-3.19.2-py3-none-any.whl
      - pypi: .
  dev:
    channels:
    - url: https://conda.anaconda.org/nvidia/label/cuda-11.7.0/
    - url: https://conda.anaconda.org/conda-forge/
    indexes:
    - https://pypi.org/simple
    packages:
      linux-64:
      - conda: https://conda.anaconda.org/conda-forge/linux-64/_libgcc_mutex-0.1-conda_forge.tar.bz2
      - conda: https://conda.anaconda.org/conda-forge/linux-64/_openmp_mutex-4.5-2_gnu.tar.bz2
      - conda: https://conda.anaconda.org/conda-forge/linux-64/ca-certificates-2024.7.4-hbcca054_0.conda
      - conda: https://conda.anaconda.org/conda-forge/linux-64/ld_impl_linux-64-2.40-hf3520f5_7.conda
      - conda: https://conda.anaconda.org/conda-forge/linux-64/libffi-3.2.1-he1b5a44_1007.tar.bz2
      - conda: https://conda.anaconda.org/conda-forge/linux-64/libgcc-ng-14.1.0-h77fa898_0.conda
      - conda: https://conda.anaconda.org/conda-forge/linux-64/libgomp-14.1.0-h77fa898_0.conda
      - conda: https://conda.anaconda.org/conda-forge/linux-64/libsqlite-3.46.0-hde9e2c9_0.conda
      - conda: https://conda.anaconda.org/conda-forge/linux-64/libstdcxx-ng-14.1.0-hc0a3c3a_0.conda
      - conda: https://conda.anaconda.org/conda-forge/linux-64/libzlib-1.2.13-h4ab18f5_6.conda
      - conda: https://conda.anaconda.org/conda-forge/linux-64/ncurses-6.5-h59595ed_0.conda
      - conda: https://conda.anaconda.org/conda-forge/linux-64/openssl-1.1.1w-hd590300_0.conda
      - conda: https://conda.anaconda.org/conda-forge/linux-64/python-3.8.1-h357f687_2.tar.bz2
      - conda: https://conda.anaconda.org/conda-forge/linux-64/readline-8.2-h8228510_1.conda
      - conda: https://conda.anaconda.org/conda-forge/linux-64/sqlite-3.46.0-h6d4b2fc_0.conda
      - conda: https://conda.anaconda.org/conda-forge/linux-64/tk-8.6.13-noxft_h4845f30_101.conda
      - conda: https://conda.anaconda.org/conda-forge/linux-64/xz-5.2.6-h166bdaf_0.tar.bz2
      - conda: https://conda.anaconda.org/conda-forge/linux-64/zlib-1.2.13-h4ab18f5_6.conda
      - pypi: https://files.pythonhosted.org/packages/b9/fa/123043af240e49752f1c4bd24da5053b6bd00cad78c2be53c0d1e8b975bc/backports.tarfile-1.2.0-py3-none-any.whl
      - pypi: https://files.pythonhosted.org/packages/e2/03/f3c8ba0a6b6e30d7d18c40faab90807c9bb5e9a1e3b2fe2008af624a9c97/build-1.2.1-py3-none-any.whl
      - pypi: https://files.pythonhosted.org/packages/1c/d5/c84e1a17bf61d4df64ca866a1c9a913874b4e9bdc131ec689a0ad013fb36/certifi-2024.7.4-py3-none-any.whl
      - pypi: https://files.pythonhosted.org/packages/f1/c9/326611aa83e16b13b6db4dbb73b5455c668159a003c4c2f0c3bcb2ddabaf/cffi-1.16.0-cp38-cp38-manylinux_2_17_x86_64.manylinux2014_x86_64.whl
      - pypi: https://files.pythonhosted.org/packages/3d/09/d82fe4a34c5f0585f9ea1df090e2a71eb9bb1e469723053e1ee9f57c16f3/charset_normalizer-3.3.2-cp38-cp38-manylinux_2_17_x86_64.manylinux2014_x86_64.whl
      - pypi: https://files.pythonhosted.org/packages/07/40/d6f6819c62e808ea74639c3c640f7edd636b86cce62cb14943996a15df92/cryptography-42.0.8-cp37-abi3-manylinux_2_28_x86_64.whl
      - pypi: https://files.pythonhosted.org/packages/26/87/f238c0670b94533ac0353a4e2a1a771a0cc73277b88bff23d3ae35a256c1/docutils-0.20.1-py3-none-any.whl
      - pypi: https://files.pythonhosted.org/packages/01/90/79fe92dd413a9cab314ef5c591b5aa9b9ba787ae4cadab75055b0ae00b33/exceptiongroup-1.2.1-py3-none-any.whl
      - pypi: https://files.pythonhosted.org/packages/e5/3e/741d8c82801c347547f8a2a06aa57dbb1992be9e948df2ea0eda2c8b79e8/idna-3.7-py3-none-any.whl
      - pypi: https://files.pythonhosted.org/packages/dc/ef/38766b2edb096260d9b1b6ad35adaa0bce3b0567abb452b21eb074af88c4/importlib_metadata-8.0.0-py3-none-any.whl
      - pypi: https://files.pythonhosted.org/packages/75/06/4df55e1b7b112d183f65db9503bff189e97179b256e1ea450a3c365241e0/importlib_resources-6.4.0-py3-none-any.whl
      - pypi: https://files.pythonhosted.org/packages/ef/a6/62565a6e1cf69e10f5727360368e451d4b7f58beeac6173dc9db836a5b46/iniconfig-2.0.0-py3-none-any.whl
      - pypi: https://files.pythonhosted.org/packages/7f/66/b15ce62552d84bbfcec9a4873ab79d993a1dd4edb922cbfccae192bd5b5f/jaraco.classes-3.4.0-py3-none-any.whl
      - pypi: https://files.pythonhosted.org/packages/d2/40/11b7bc1898cf1dcb87ccbe09b39f5088634ac78bb25f3383ff541c2b40aa/jaraco.context-5.3.0-py3-none-any.whl
      - pypi: https://files.pythonhosted.org/packages/c3/ac/d0bf0d37a9f95f69a5efc5685d9166ee34a664d3cd29a9c139989512fe14/jaraco.functools-4.0.1-py3-none-any.whl
      - pypi: https://files.pythonhosted.org/packages/ae/72/2a1e2290f1ab1e06f71f3d0f1646c9e4634e70e1d37491535e19266e8dc9/jeepney-0.8.0-py3-none-any.whl
      - pypi: https://files.pythonhosted.org/packages/92/91/901f5cfeaaea04cf15f5ddf41ee053a5c9e389166477a3427fcfd055e1d9/keyring-25.2.1-py3-none-any.whl
      - pypi: https://files.pythonhosted.org/packages/42/d7/1ec15b46af6af88f19b8e5ffea08fa375d433c998b8a7639e76935c14f1f/markdown_it_py-3.0.0-py3-none-any.whl
      - pypi: https://files.pythonhosted.org/packages/b3/38/89ba8ad64ae25be8de66a6d463314cf1eb366222074cfda9ee839c56a4b4/mdurl-0.1.2-py3-none-any.whl
      - pypi: https://files.pythonhosted.org/packages/bb/23/2d1cdb0427aecb2b150dc2ac2d15400990c4f05585b3fbc1b5177d74d7fb/more_itertools-10.3.0-py3-none-any.whl
      - pypi: https://files.pythonhosted.org/packages/da/19/d52d9a0247007835df949f17abd904615248dc1b94d67cb8c99100330f08/nh3-0.2.17-cp37-abi3-manylinux_2_17_x86_64.manylinux2014_x86_64.whl
      - pypi: https://files.pythonhosted.org/packages/d2/1d/1b658dbd2b9fa9c4c9f32accbfc0205d532c8c6194dc0f2a4c0428e7128a/nodeenv-1.9.1-py2.py3-none-any.whl
      - pypi: https://files.pythonhosted.org/packages/08/aa/cc0199a5f0ad350994d660967a8efb233fe0416e4639146c089643407ce6/packaging-24.1-py3-none-any.whl
      - pypi: https://files.pythonhosted.org/packages/56/09/054aea9b7534a15ad38a363a2bd974c20646ab1582a387a95b8df1bfea1c/pkginfo-1.10.0-py3-none-any.whl
      - pypi: https://files.pythonhosted.org/packages/88/5f/e351af9a41f866ac3f1fac4ca0613908d9a41741cfcf2228f4ad853b697d/pluggy-1.5.0-py3-none-any.whl
      - pypi: https://files.pythonhosted.org/packages/13/a3/a812df4e2dd5696d1f351d58b8fe16a405b234ad2886a0dab9183fb78109/pycparser-2.22-py3-none-any.whl
      - pypi: https://files.pythonhosted.org/packages/f7/3f/01c8b82017c199075f8f788d0d906b9ffbbc5a47dc9918a945e13d5a2bda/pygments-2.18.0-py3-none-any.whl
      - pypi: https://files.pythonhosted.org/packages/ae/f3/431b9d5fe7d14af7a32340792ef43b8a714e7726f1d7b69cc4e8e7a3f1d7/pyproject_hooks-1.1.0-py3-none-any.whl
      - pypi: https://files.pythonhosted.org/packages/0c/2b/3d70ea49041da4dfb64b71039d94f3b31843575edf1f29fe0370919c35aa/pyright-1.1.370-py3-none-any.whl
      - pypi: https://files.pythonhosted.org/packages/4e/e7/81ebdd666d3bff6670d27349b5053605d83d55548e6bd5711f3b0ae7dd23/pytest-8.2.2-py3-none-any.whl
      - pypi: https://files.pythonhosted.org/packages/45/be/3ea20dc38b9db08387cf97997a85a7d51527ea2057d71118feb0aa8afa55/readme_renderer-43.0-py3-none-any.whl
      - pypi: https://files.pythonhosted.org/packages/f9/9b/335f9764261e915ed497fcdeb11df5dfd6f7bf257d4a6a2a686d80da4d54/requests-2.32.3-py3-none-any.whl
      - pypi: https://files.pythonhosted.org/packages/3f/51/d4db610ef29373b879047326cbf6fa98b6c1969d6f6dc423279de2b1be2c/requests_toolbelt-1.0.0-py2.py3-none-any.whl
      - pypi: https://files.pythonhosted.org/packages/ff/9a/9afaade874b2fa6c752c36f1548f718b5b83af81ed9b76628329dab81c1b/rfc3986-2.0.0-py2.py3-none-any.whl
      - pypi: https://files.pythonhosted.org/packages/87/67/a37f6214d0e9fe57f6ae54b2956d550ca8365857f42a1ce0392bb21d9410/rich-13.7.1-py3-none-any.whl
      - pypi: https://files.pythonhosted.org/packages/8a/d5/8271d42dd239b7c2d163615b3b01b1acfb187f5114bfca6d5a85e1d6a1eb/ruff-0.5.1-py3-none-manylinux_2_17_x86_64.manylinux2014_x86_64.whl
      - pypi: https://files.pythonhosted.org/packages/54/24/b4293291fa1dd830f353d2cb163295742fa87f179fcc8a20a306a81978b7/SecretStorage-3.3.3-py3-none-any.whl
      - pypi: https://files.pythonhosted.org/packages/97/75/10a9ebee3fd790d20926a90a2547f0bf78f371b2f13aa822c759680ca7b9/tomli-2.0.1-py3-none-any.whl
      - pypi: https://files.pythonhosted.org/packages/5d/ec/00f9d5fd040ae29867355e559a94e9a8429225a0284a3f5f091a3878bfc0/twine-5.1.1-py3-none-any.whl
      - pypi: https://files.pythonhosted.org/packages/26/9f/ad63fc0248c5379346306f8668cda6e2e2e9c95e01216d2b8ffd9ff037d0/typing_extensions-4.12.2-py3-none-any.whl
      - pypi: https://files.pythonhosted.org/packages/ca/1c/89ffc63a9605b583d5df2be791a27bc1a42b7c32bab68d3c8f2f73a98cd4/urllib3-2.2.2-py3-none-any.whl
      - pypi: https://files.pythonhosted.org/packages/20/38/f5c473fe9b90c8debdd29ea68d5add0289f1936d6f923b6b9cc0b931194c/zipp-3.19.2-py3-none-any.whl
<<<<<<< HEAD
=======
  extra:
    channels:
    - url: https://conda.anaconda.org/nvidia/label/cuda-11.7.0/
    - url: https://conda.anaconda.org/conda-forge/
    indexes:
    - https://pypi.org/simple
    packages:
      linux-64:
      - conda: https://conda.anaconda.org/conda-forge/linux-64/_libgcc_mutex-0.1-conda_forge.tar.bz2
      - conda: https://conda.anaconda.org/conda-forge/linux-64/_openmp_mutex-4.5-2_gnu.tar.bz2
      - conda: https://conda.anaconda.org/conda-forge/linux-64/ca-certificates-2024.7.4-hbcca054_0.conda
      - conda: https://conda.anaconda.org/nvidia/label/cuda-11.7.0/linux-64/cuda-11.7.0-0.tar.bz2
      - conda: https://conda.anaconda.org/nvidia/label/cuda-11.7.0/linux-64/cuda-cccl-11.7.58-hc415cf5_0.tar.bz2
      - conda: https://conda.anaconda.org/nvidia/label/cuda-11.7.0/linux-64/cuda-command-line-tools-11.7.0-0.tar.bz2
      - conda: https://conda.anaconda.org/nvidia/label/cuda-11.7.0/linux-64/cuda-compiler-11.7.0-0.tar.bz2
      - conda: https://conda.anaconda.org/nvidia/label/cuda-11.7.0/linux-64/cuda-cudart-11.7.60-h9538e0e_0.tar.bz2
      - conda: https://conda.anaconda.org/nvidia/label/cuda-11.7.0/linux-64/cuda-cudart-dev-11.7.60-h6a7c232_0.tar.bz2
      - conda: https://conda.anaconda.org/nvidia/label/cuda-11.7.0/linux-64/cuda-cuobjdump-11.7.50-h28cc80a_0.tar.bz2
      - conda: https://conda.anaconda.org/nvidia/label/cuda-11.7.0/linux-64/cuda-cupti-11.7.50-hb6f9eaf_0.tar.bz2
      - conda: https://conda.anaconda.org/nvidia/label/cuda-11.7.0/linux-64/cuda-cuxxfilt-11.7.50-hb365495_0.tar.bz2
      - conda: https://conda.anaconda.org/nvidia/label/cuda-11.7.0/linux-64/cuda-demo-suite-11.7.50-0.tar.bz2
      - conda: https://conda.anaconda.org/nvidia/label/cuda-11.7.0/linux-64/cuda-documentation-11.7.50-0.tar.bz2
      - conda: https://conda.anaconda.org/nvidia/label/cuda-11.7.0/linux-64/cuda-driver-dev-11.7.60-0.tar.bz2
      - conda: https://conda.anaconda.org/nvidia/label/cuda-11.7.0/linux-64/cuda-gdb-11.7.50-h4a0ac72_0.tar.bz2
      - conda: https://conda.anaconda.org/nvidia/label/cuda-11.7.0/linux-64/cuda-libraries-11.7.0-0.tar.bz2
      - conda: https://conda.anaconda.org/nvidia/label/cuda-11.7.0/linux-64/cuda-libraries-dev-11.7.0-0.tar.bz2
      - conda: https://conda.anaconda.org/nvidia/label/cuda-11.7.0/linux-64/cuda-memcheck-11.7.50-hc446b2b_0.tar.bz2
      - conda: https://conda.anaconda.org/nvidia/label/cuda-11.7.0/linux-64/cuda-nsight-11.7.50-0.tar.bz2
      - conda: https://conda.anaconda.org/nvidia/label/cuda-11.7.0/linux-64/cuda-nsight-compute-11.7.0-0.tar.bz2
      - conda: https://conda.anaconda.org/nvidia/label/cuda-11.7.0/linux-64/cuda-nvcc-11.7.64-0.tar.bz2
      - conda: https://conda.anaconda.org/nvidia/label/cuda-11.7.0/linux-64/cuda-nvdisasm-11.7.50-h5bd0695_0.tar.bz2
      - conda: https://conda.anaconda.org/nvidia/label/cuda-11.7.0/linux-64/cuda-nvml-dev-11.7.50-h3af1343_0.tar.bz2
      - conda: https://conda.anaconda.org/nvidia/label/cuda-11.7.0/linux-64/cuda-nvprof-11.7.50-h7a2404d_0.tar.bz2
      - conda: https://conda.anaconda.org/nvidia/label/cuda-11.7.0/linux-64/cuda-nvprune-11.7.50-h7add7b4_0.tar.bz2
      - conda: https://conda.anaconda.org/nvidia/label/cuda-11.7.0/linux-64/cuda-nvrtc-11.7.50-hd0285e0_0.tar.bz2
      - conda: https://conda.anaconda.org/nvidia/label/cuda-11.7.0/linux-64/cuda-nvrtc-dev-11.7.50-heada363_0.tar.bz2
      - conda: https://conda.anaconda.org/nvidia/label/cuda-11.7.0/linux-64/cuda-nvtx-11.7.50-h05b0816_0.tar.bz2
      - conda: https://conda.anaconda.org/nvidia/label/cuda-11.7.0/linux-64/cuda-nvvp-11.7.50-hd2289d5_0.tar.bz2
      - conda: https://conda.anaconda.org/nvidia/label/cuda-11.7.0/linux-64/cuda-runtime-11.7.0-0.tar.bz2
      - conda: https://conda.anaconda.org/nvidia/label/cuda-11.7.0/linux-64/cuda-sanitizer-api-11.7.50-hb424887_0.tar.bz2
      - conda: https://conda.anaconda.org/nvidia/label/cuda-11.7.0/linux-64/cuda-toolkit-11.7.0-0.tar.bz2
      - conda: https://conda.anaconda.org/nvidia/label/cuda-11.7.0/linux-64/cuda-tools-11.7.0-0.tar.bz2
      - conda: https://conda.anaconda.org/nvidia/label/cuda-11.7.0/linux-64/cuda-visual-tools-11.7.0-0.tar.bz2
      - conda: https://conda.anaconda.org/nvidia/label/cuda-11.7.0/linux-64/gds-tools-1.3.0.44-0.tar.bz2
      - conda: https://conda.anaconda.org/conda-forge/linux-64/ld_impl_linux-64-2.40-hf3520f5_7.conda
      - conda: https://conda.anaconda.org/nvidia/label/cuda-11.7.0/linux-64/libcublas-11.10.1.25-he442b6f_0.tar.bz2
      - conda: https://conda.anaconda.org/nvidia/label/cuda-11.7.0/linux-64/libcublas-dev-11.10.1.25-h0c8ac2b_0.tar.bz2
      - conda: https://conda.anaconda.org/nvidia/label/cuda-11.7.0/linux-64/libcufft-10.7.2.50-h80a1efe_0.tar.bz2
      - conda: https://conda.anaconda.org/nvidia/label/cuda-11.7.0/linux-64/libcufft-dev-10.7.2.50-h59a5ac8_0.tar.bz2
      - conda: https://conda.anaconda.org/nvidia/label/cuda-11.7.0/linux-64/libcufile-1.3.0.44-0.tar.bz2
      - conda: https://conda.anaconda.org/nvidia/label/cuda-11.7.0/linux-64/libcufile-dev-1.3.0.44-0.tar.bz2
      - conda: https://conda.anaconda.org/nvidia/label/cuda-11.7.0/linux-64/libcurand-10.2.10.50-heec50f7_0.tar.bz2
      - conda: https://conda.anaconda.org/nvidia/label/cuda-11.7.0/linux-64/libcurand-dev-10.2.10.50-hd49a9cd_0.tar.bz2
      - conda: https://conda.anaconda.org/nvidia/label/cuda-11.7.0/linux-64/libcusolver-11.3.5.50-hcab339c_0.tar.bz2
      - conda: https://conda.anaconda.org/nvidia/label/cuda-11.7.0/linux-64/libcusolver-dev-11.3.5.50-hc6eba6f_0.tar.bz2
      - conda: https://conda.anaconda.org/nvidia/label/cuda-11.7.0/linux-64/libcusparse-11.7.3.50-h6aaafad_0.tar.bz2
      - conda: https://conda.anaconda.org/nvidia/label/cuda-11.7.0/linux-64/libcusparse-dev-11.7.3.50-hc644b96_0.tar.bz2
      - conda: https://conda.anaconda.org/conda-forge/linux-64/libffi-3.2.1-he1b5a44_1007.tar.bz2
      - conda: https://conda.anaconda.org/conda-forge/linux-64/libgcc-ng-14.1.0-h77fa898_0.conda
      - conda: https://conda.anaconda.org/conda-forge/linux-64/libgomp-14.1.0-h77fa898_0.conda
      - conda: https://conda.anaconda.org/nvidia/label/cuda-11.7.0/linux-64/libnpp-11.7.3.21-h3effbd9_0.tar.bz2
      - conda: https://conda.anaconda.org/nvidia/label/cuda-11.7.0/linux-64/libnpp-dev-11.7.3.21-hb6476a9_0.tar.bz2
      - conda: https://conda.anaconda.org/nvidia/label/cuda-11.7.0/linux-64/libnvjpeg-11.7.2.34-hfe236c7_0.tar.bz2
      - conda: https://conda.anaconda.org/nvidia/label/cuda-11.7.0/linux-64/libnvjpeg-dev-11.7.2.34-h2e48410_0.tar.bz2
      - conda: https://conda.anaconda.org/conda-forge/linux-64/libsqlite-3.46.0-hde9e2c9_0.conda
      - conda: https://conda.anaconda.org/conda-forge/linux-64/libstdcxx-ng-14.1.0-hc0a3c3a_0.conda
      - conda: https://conda.anaconda.org/conda-forge/linux-64/libzlib-1.2.13-h4ab18f5_6.conda
      - conda: https://conda.anaconda.org/conda-forge/linux-64/ncurses-6.5-h59595ed_0.conda
      - conda: https://conda.anaconda.org/nvidia/label/cuda-11.7.0/linux-64/nsight-compute-2022.2.0.13-0.tar.bz2
      - conda: https://conda.anaconda.org/conda-forge/linux-64/openssl-1.1.1w-hd590300_0.conda
      - conda: https://conda.anaconda.org/conda-forge/linux-64/python-3.8.1-h357f687_2.tar.bz2
      - conda: https://conda.anaconda.org/conda-forge/linux-64/readline-8.2-h8228510_1.conda
      - conda: https://conda.anaconda.org/conda-forge/linux-64/sqlite-3.46.0-h6d4b2fc_0.conda
      - conda: https://conda.anaconda.org/conda-forge/linux-64/tk-8.6.13-noxft_h4845f30_101.conda
      - conda: https://conda.anaconda.org/conda-forge/linux-64/xz-5.2.6-h166bdaf_0.tar.bz2
      - conda: https://conda.anaconda.org/conda-forge/linux-64/zlib-1.2.13-h4ab18f5_6.conda
      - pypi: https://files.pythonhosted.org/packages/15/33/b6b4ad5efa8b9f4275d4ed17ff8a44c97276171341ba565fdffb0e3dc5e8/accelerate-0.33.0-py3-none-any.whl
      - pypi: https://files.pythonhosted.org/packages/b9/fa/123043af240e49752f1c4bd24da5053b6bd00cad78c2be53c0d1e8b975bc/backports.tarfile-1.2.0-py3-none-any.whl
      - pypi: https://files.pythonhosted.org/packages/2f/f6/9c0a6de7ef78d573e10d0b7de3ef82454e2e6eb6fada453ea6c2b8fb3f0a/bcrypt-4.1.3-cp37-abi3-manylinux_2_17_x86_64.manylinux2014_x86_64.whl
      - pypi: https://files.pythonhosted.org/packages/e2/03/f3c8ba0a6b6e30d7d18c40faab90807c9bb5e9a1e3b2fe2008af624a9c97/build-1.2.1-py3-none-any.whl
      - pypi: https://files.pythonhosted.org/packages/1c/d5/c84e1a17bf61d4df64ca866a1c9a913874b4e9bdc131ec689a0ad013fb36/certifi-2024.7.4-py3-none-any.whl
      - pypi: https://files.pythonhosted.org/packages/f1/c9/326611aa83e16b13b6db4dbb73b5455c668159a003c4c2f0c3bcb2ddabaf/cffi-1.16.0-cp38-cp38-manylinux_2_17_x86_64.manylinux2014_x86_64.whl
      - pypi: https://files.pythonhosted.org/packages/3d/09/d82fe4a34c5f0585f9ea1df090e2a71eb9bb1e469723053e1ee9f57c16f3/charset_normalizer-3.3.2-cp38-cp38-manylinux_2_17_x86_64.manylinux2014_x86_64.whl
      - pypi: https://files.pythonhosted.org/packages/96/43/dae06432d0c4b1dc9e9149ad37b4ca8384cf6eb7700cd9215b177b914f0a/cloudpickle-3.0.0-py3-none-any.whl
      - pypi: https://files.pythonhosted.org/packages/35/66/2d87e9ca95c82c7ee5f2c09716fc4c4242c1ae6647b9bd27e55e920e9f10/cryptography-42.0.8-cp37-abi3-manylinux_2_17_x86_64.manylinux2014_x86_64.whl
      - pypi: https://files.pythonhosted.org/packages/d5/50/83c593b07763e1161326b3b8c6686f0f4b0f24d5526546bee538c89837d6/decorator-5.1.1-py3-none-any.whl
      - pypi: https://files.pythonhosted.org/packages/20/8d/778b7d51b981a96554f29136cd59ca7880bf58094338085bcf2a979a0e6a/Deprecated-1.2.14-py2.py3-none-any.whl
      - pypi: https://files.pythonhosted.org/packages/26/87/f238c0670b94533ac0353a4e2a1a771a0cc73277b88bff23d3ae35a256c1/docutils-0.20.1-py3-none-any.whl
      - pypi: https://files.pythonhosted.org/packages/01/90/79fe92dd413a9cab314ef5c591b5aa9b9ba787ae4cadab75055b0ae00b33/exceptiongroup-1.2.1-py3-none-any.whl
      - pypi: https://files.pythonhosted.org/packages/d6/1f/e99e23ee01847147fa194e8d41cfcf2535a2dbfcb51414c541cadb15c5d7/fabric-3.2.2-py3-none-any.whl
      - pypi: https://files.pythonhosted.org/packages/ae/f0/48285f0262fe47103a4a45972ed2f9b93e4c80b8fd609fa98da78b2a5706/filelock-3.15.4-py3-none-any.whl
      - pypi: https://files.pythonhosted.org/packages/5e/44/73bea497ac69bafde2ee4269292fa3b41f1198f4bb7bbaaabde30ad29d4a/fsspec-2024.6.1-py3-none-any.whl
      - pypi: https://files.pythonhosted.org/packages/0b/05/31b21998f68c31e7ffcc27ff08531fb9af5506d765ce8d661fb0036e6918/huggingface_hub-0.24.5-py3-none-any.whl
      - pypi: https://files.pythonhosted.org/packages/e5/3e/741d8c82801c347547f8a2a06aa57dbb1992be9e948df2ea0eda2c8b79e8/idna-3.7-py3-none-any.whl
      - pypi: https://files.pythonhosted.org/packages/dc/ef/38766b2edb096260d9b1b6ad35adaa0bce3b0567abb452b21eb074af88c4/importlib_metadata-8.0.0-py3-none-any.whl
      - pypi: https://files.pythonhosted.org/packages/75/06/4df55e1b7b112d183f65db9503bff189e97179b256e1ea450a3c365241e0/importlib_resources-6.4.0-py3-none-any.whl
      - pypi: https://files.pythonhosted.org/packages/ef/a6/62565a6e1cf69e10f5727360368e451d4b7f58beeac6173dc9db836a5b46/iniconfig-2.0.0-py3-none-any.whl
      - pypi: https://files.pythonhosted.org/packages/0a/66/7f8c48009c72d73bc6bbe6eb87ac838d6a526146f7dab14af671121eb379/invoke-2.2.0-py3-none-any.whl
      - pypi: https://files.pythonhosted.org/packages/7f/66/b15ce62552d84bbfcec9a4873ab79d993a1dd4edb922cbfccae192bd5b5f/jaraco.classes-3.4.0-py3-none-any.whl
      - pypi: https://files.pythonhosted.org/packages/d2/40/11b7bc1898cf1dcb87ccbe09b39f5088634ac78bb25f3383ff541c2b40aa/jaraco.context-5.3.0-py3-none-any.whl
      - pypi: https://files.pythonhosted.org/packages/c3/ac/d0bf0d37a9f95f69a5efc5685d9166ee34a664d3cd29a9c139989512fe14/jaraco.functools-4.0.1-py3-none-any.whl
      - pypi: https://files.pythonhosted.org/packages/ae/72/2a1e2290f1ab1e06f71f3d0f1646c9e4634e70e1d37491535e19266e8dc9/jeepney-0.8.0-py3-none-any.whl
      - pypi: https://files.pythonhosted.org/packages/31/80/3a54838c3fb461f6fec263ebf3a3a41771bd05190238de3486aae8540c36/jinja2-3.1.4-py3-none-any.whl
      - pypi: https://files.pythonhosted.org/packages/92/91/901f5cfeaaea04cf15f5ddf41ee053a5c9e389166477a3427fcfd055e1d9/keyring-25.2.1-py3-none-any.whl
      - pypi: https://files.pythonhosted.org/packages/42/d7/1ec15b46af6af88f19b8e5ffea08fa375d433c998b8a7639e76935c14f1f/markdown_it_py-3.0.0-py3-none-any.whl
      - pypi: https://files.pythonhosted.org/packages/c7/bd/50319665ce81bb10e90d1cf76f9e1aa269ea6f7fa30ab4521f14d122a3df/MarkupSafe-2.1.5-cp38-cp38-manylinux_2_17_x86_64.manylinux2014_x86_64.whl
      - pypi: https://files.pythonhosted.org/packages/b3/38/89ba8ad64ae25be8de66a6d463314cf1eb366222074cfda9ee839c56a4b4/mdurl-0.1.2-py3-none-any.whl
      - pypi: https://files.pythonhosted.org/packages/bb/23/2d1cdb0427aecb2b150dc2ac2d15400990c4f05585b3fbc1b5177d74d7fb/more_itertools-10.3.0-py3-none-any.whl
      - pypi: https://files.pythonhosted.org/packages/43/e3/7d92a15f894aa0c9c4b49b8ee9ac9850d6e63b03c9c32c0367a13ae62209/mpmath-1.3.0-py3-none-any.whl
      - pypi: https://files.pythonhosted.org/packages/a8/05/9d4f9b78ead6b2661d6e8ea772e111fc4a9fbd866ad0c81906c11206b55e/networkx-3.1-py3-none-any.whl
      - pypi: https://files.pythonhosted.org/packages/da/19/d52d9a0247007835df949f17abd904615248dc1b94d67cb8c99100330f08/nh3-0.2.17-cp37-abi3-manylinux_2_17_x86_64.manylinux2014_x86_64.whl
      - pypi: https://files.pythonhosted.org/packages/d2/1d/1b658dbd2b9fa9c4c9f32accbfc0205d532c8c6194dc0f2a4c0428e7128a/nodeenv-1.9.1-py2.py3-none-any.whl
      - pypi: https://files.pythonhosted.org/packages/98/5d/5738903efe0ecb73e51eb44feafba32bdba2081263d40c5043568ff60faf/numpy-1.24.4-cp38-cp38-manylinux_2_17_x86_64.manylinux2014_x86_64.whl
      - pypi: https://files.pythonhosted.org/packages/37/6d/121efd7382d5b0284239f4ab1fc1590d86d34ed4a4a2fdb13b30ca8e5740/nvidia_cublas_cu12-12.1.3.1-py3-none-manylinux1_x86_64.whl
      - pypi: https://files.pythonhosted.org/packages/7e/00/6b218edd739ecfc60524e585ba8e6b00554dd908de2c9c66c1af3e44e18d/nvidia_cuda_cupti_cu12-12.1.105-py3-none-manylinux1_x86_64.whl
      - pypi: https://files.pythonhosted.org/packages/b6/9f/c64c03f49d6fbc56196664d05dba14e3a561038a81a638eeb47f4d4cfd48/nvidia_cuda_nvrtc_cu12-12.1.105-py3-none-manylinux1_x86_64.whl
      - pypi: https://files.pythonhosted.org/packages/eb/d5/c68b1d2cdfcc59e72e8a5949a37ddb22ae6cade80cd4a57a84d4c8b55472/nvidia_cuda_runtime_cu12-12.1.105-py3-none-manylinux1_x86_64.whl
      - pypi: https://files.pythonhosted.org/packages/ff/74/a2e2be7fb83aaedec84f391f082cf765dfb635e7caa9b49065f73e4835d8/nvidia_cudnn_cu12-8.9.2.26-py3-none-manylinux1_x86_64.whl
      - pypi: https://files.pythonhosted.org/packages/86/94/eb540db023ce1d162e7bea9f8f5aa781d57c65aed513c33ee9a5123ead4d/nvidia_cufft_cu12-11.0.2.54-py3-none-manylinux1_x86_64.whl
      - pypi: https://files.pythonhosted.org/packages/44/31/4890b1c9abc496303412947fc7dcea3d14861720642b49e8ceed89636705/nvidia_curand_cu12-10.3.2.106-py3-none-manylinux1_x86_64.whl
      - pypi: https://files.pythonhosted.org/packages/bc/1d/8de1e5c67099015c834315e333911273a8c6aaba78923dd1d1e25fc5f217/nvidia_cusolver_cu12-11.4.5.107-py3-none-manylinux1_x86_64.whl
      - pypi: https://files.pythonhosted.org/packages/65/5b/cfaeebf25cd9fdec14338ccb16f6b2c4c7fa9163aefcf057d86b9cc248bb/nvidia_cusparse_cu12-12.1.0.106-py3-none-manylinux1_x86_64.whl
      - pypi: https://files.pythonhosted.org/packages/4b/2a/0a131f572aa09f741c30ccd45a8e56316e8be8dfc7bc19bf0ab7cfef7b19/nvidia_nccl_cu12-2.20.5-py3-none-manylinux2014_x86_64.whl
      - pypi: https://files.pythonhosted.org/packages/75/bc/e0d0dbb85246a086ab14839979039647bce501d8c661a159b8b019d987b7/nvidia_nvjitlink_cu12-12.5.82-py3-none-manylinux2014_x86_64.whl
      - pypi: https://files.pythonhosted.org/packages/da/d3/8057f0587683ed2fcd4dbfbdfdfa807b9160b809976099d36b8f60d08f03/nvidia_nvtx_cu12-12.1.105-py3-none-manylinux1_x86_64.whl
      - pypi: https://files.pythonhosted.org/packages/08/aa/cc0199a5f0ad350994d660967a8efb233fe0416e4639146c089643407ce6/packaging-24.1-py3-none-any.whl
      - pypi: https://files.pythonhosted.org/packages/ad/50/8792484502c8141c20c996b802fefa8435a9c018a2bb440a06b172782118/paramiko-3.4.0-py3-none-any.whl
      - pypi: https://files.pythonhosted.org/packages/56/09/054aea9b7534a15ad38a363a2bd974c20646ab1582a387a95b8df1bfea1c/pkginfo-1.10.0-py3-none-any.whl
      - pypi: https://files.pythonhosted.org/packages/88/5f/e351af9a41f866ac3f1fac4ca0613908d9a41741cfcf2228f4ad853b697d/pluggy-1.5.0-py3-none-any.whl
      - pypi: https://files.pythonhosted.org/packages/19/74/f59e7e0d392bc1070e9a70e2f9190d652487ac115bb16e2eff6b22ad1d24/psutil-6.0.0-cp36-abi3-manylinux_2_12_x86_64.manylinux2010_x86_64.manylinux_2_17_x86_64.manylinux2014_x86_64.whl
      - pypi: https://files.pythonhosted.org/packages/13/a3/a812df4e2dd5696d1f351d58b8fe16a405b234ad2886a0dab9183fb78109/pycparser-2.22-py3-none-any.whl
      - pypi: https://files.pythonhosted.org/packages/f7/3f/01c8b82017c199075f8f788d0d906b9ffbbc5a47dc9918a945e13d5a2bda/pygments-2.18.0-py3-none-any.whl
      - pypi: https://files.pythonhosted.org/packages/ee/87/f1bb6a595f14a327e8285b9eb54d41fef76c585a0edef0a45f6fc95de125/PyNaCl-1.5.0-cp36-abi3-manylinux_2_17_x86_64.manylinux2014_x86_64.manylinux_2_24_x86_64.whl
      - pypi: https://files.pythonhosted.org/packages/ae/f3/431b9d5fe7d14af7a32340792ef43b8a714e7726f1d7b69cc4e8e7a3f1d7/pyproject_hooks-1.1.0-py3-none-any.whl
      - pypi: https://files.pythonhosted.org/packages/0c/2b/3d70ea49041da4dfb64b71039d94f3b31843575edf1f29fe0370919c35aa/pyright-1.1.370-py3-none-any.whl
      - pypi: https://files.pythonhosted.org/packages/4e/e7/81ebdd666d3bff6670d27349b5053605d83d55548e6bd5711f3b0ae7dd23/pytest-8.2.2-py3-none-any.whl
      - pypi: https://files.pythonhosted.org/packages/fd/7f/2c3697bba5d4aa5cc2afe81826d73dfae5f049458e44732c7a0938baa673/PyYAML-6.0.2-cp38-cp38-manylinux_2_17_x86_64.manylinux2014_x86_64.whl
      - pypi: https://files.pythonhosted.org/packages/45/be/3ea20dc38b9db08387cf97997a85a7d51527ea2057d71118feb0aa8afa55/readme_renderer-43.0-py3-none-any.whl
      - pypi: https://files.pythonhosted.org/packages/c2/c6/023e5b634e5b72034f9e0c36396648e1481f3482c739d1b456b3e5061243/regex-2024.7.24-cp38-cp38-manylinux_2_17_x86_64.manylinux2014_x86_64.whl
      - pypi: https://files.pythonhosted.org/packages/f9/9b/335f9764261e915ed497fcdeb11df5dfd6f7bf257d4a6a2a686d80da4d54/requests-2.32.3-py3-none-any.whl
      - pypi: https://files.pythonhosted.org/packages/3f/51/d4db610ef29373b879047326cbf6fa98b6c1969d6f6dc423279de2b1be2c/requests_toolbelt-1.0.0-py2.py3-none-any.whl
      - pypi: https://files.pythonhosted.org/packages/ff/9a/9afaade874b2fa6c752c36f1548f718b5b83af81ed9b76628329dab81c1b/rfc3986-2.0.0-py2.py3-none-any.whl
      - pypi: https://files.pythonhosted.org/packages/87/67/a37f6214d0e9fe57f6ae54b2956d550ca8365857f42a1ce0392bb21d9410/rich-13.7.1-py3-none-any.whl
      - pypi: https://files.pythonhosted.org/packages/8a/d5/8271d42dd239b7c2d163615b3b01b1acfb187f5114bfca6d5a85e1d6a1eb/ruff-0.5.1-py3-none-manylinux_2_17_x86_64.manylinux2014_x86_64.whl
      - pypi: https://files.pythonhosted.org/packages/da/cf/036697a93a8b1e771101f3cf49e3edac946294d9d44383601ff6c4ad2f88/safetensors-0.4.4-cp38-cp38-manylinux_2_17_x86_64.manylinux2014_x86_64.whl
      - pypi: https://files.pythonhosted.org/packages/54/24/b4293291fa1dd830f353d2cb163295742fa87f179fcc8a20a306a81978b7/SecretStorage-3.3.3-py3-none-any.whl
      - pypi: https://files.pythonhosted.org/packages/6e/ec/06715d912351edc453e37f93f3fc80dcffd5ca0e70386c87529aca296f05/setuptools-72.2.0-py3-none-any.whl
      - pypi: https://files.pythonhosted.org/packages/eb/db/64ade58ecdd41b2fae6174ab9d3dd62112c0cc0b3f71d5672cd29877f197/submitit-1.5.1-py3-none-any.whl
      - pypi: https://files.pythonhosted.org/packages/61/53/e18c8c97d0b2724d85c9830477e3ebea3acf1dcdc6deb344d5d9c93a9946/sympy-1.12.1-py3-none-any.whl
      - pypi: https://files.pythonhosted.org/packages/18/0d/ee99f50407788149bc9eddae6af0b4016865d67fb687730d151683b13b80/tokenizers-0.19.1-cp38-cp38-manylinux_2_17_x86_64.manylinux2014_x86_64.whl
      - pypi: https://files.pythonhosted.org/packages/97/75/10a9ebee3fd790d20926a90a2547f0bf78f371b2f13aa822c759680ca7b9/tomli-2.0.1-py3-none-any.whl
      - pypi: https://files.pythonhosted.org/packages/c0/7e/309d63c6330a0b821a6f55e06dcef6704a7ab8b707534a4923837570624e/torch-2.3.1-cp38-cp38-manylinux1_x86_64.whl
      - pypi: https://files.pythonhosted.org/packages/48/5d/acf5905c36149bbaec41ccf7f2b68814647347b72075ac0b1fe3022fdc73/tqdm-4.66.5-py3-none-any.whl
      - pypi: https://files.pythonhosted.org/packages/62/c0/810e741a6244c0f004be40ccb96486d072f042eabbd4d7e8aa02b81ca1eb/transformers-4.44.0-py3-none-any.whl
      - pypi: https://files.pythonhosted.org/packages/d3/55/45b3882019a8d69ad73b5b2bd1714cb2d6653b39e7376b7ac5accf745760/triton-2.3.1-cp38-cp38-manylinux_2_17_x86_64.manylinux2014_x86_64.whl
      - pypi: https://files.pythonhosted.org/packages/5d/ec/00f9d5fd040ae29867355e559a94e9a8429225a0284a3f5f091a3878bfc0/twine-5.1.1-py3-none-any.whl
      - pypi: https://files.pythonhosted.org/packages/26/9f/ad63fc0248c5379346306f8668cda6e2e2e9c95e01216d2b8ffd9ff037d0/typing_extensions-4.12.2-py3-none-any.whl
      - pypi: https://files.pythonhosted.org/packages/ca/1c/89ffc63a9605b583d5df2be791a27bc1a42b7c32bab68d3c8f2f73a98cd4/urllib3-2.2.2-py3-none-any.whl
      - pypi: https://files.pythonhosted.org/packages/ef/c6/56e718e2c58a4078518c14d97e531ef1e9e8a5c1ddafdc0d264a92be1a1a/wrapt-1.16.0-cp38-cp38-manylinux_2_5_x86_64.manylinux1_x86_64.manylinux_2_17_x86_64.manylinux2014_x86_64.whl
      - pypi: https://files.pythonhosted.org/packages/20/38/f5c473fe9b90c8debdd29ea68d5add0289f1936d6f923b6b9cc0b931194c/zipp-3.19.2-py3-none-any.whl
      - pypi: .
>>>>>>> 40228118
packages:
- kind: conda
  name: _libgcc_mutex
  version: '0.1'
  build: conda_forge
  subdir: linux-64
  url: https://conda.anaconda.org/conda-forge/linux-64/_libgcc_mutex-0.1-conda_forge.tar.bz2
  sha256: fe51de6107f9edc7aa4f786a70f4a883943bc9d39b3bb7307c04c41410990726
  md5: d7c89558ba9fa0495403155b64376d81
  license: None
<<<<<<< HEAD
  purls: []
  size: 2562
  timestamp: 1578324546067
- kind: conda
  name: _openmp_mutex
  version: '4.5'
  build: 2_gnu
  build_number: 16
  subdir: linux-64
  url: https://conda.anaconda.org/conda-forge/linux-64/_openmp_mutex-4.5-2_gnu.tar.bz2
  sha256: fbe2c5e56a653bebb982eda4876a9178aedfc2b545f25d0ce9c4c0b508253d22
  md5: 73aaf86a425cc6e73fcf236a5a46396d
  depends:
  - _libgcc_mutex 0.1 conda_forge
  - libgomp >=7.5.0
  constrains:
  - openmp_impl 9999
  license: BSD-3-Clause
  license_family: BSD
  purls: []
  size: 23621
  timestamp: 1650670423406
- kind: pypi
  name: backports-tarfile
  version: 1.2.0
  url: https://files.pythonhosted.org/packages/b9/fa/123043af240e49752f1c4bd24da5053b6bd00cad78c2be53c0d1e8b975bc/backports.tarfile-1.2.0-py3-none-any.whl
  sha256: 77e284d754527b01fb1e6fa8a1afe577858ebe4e9dad8919e34c862cb399bc34
  requires_dist:
  - sphinx>=3.5 ; extra == 'docs'
  - jaraco-packaging>=9.3 ; extra == 'docs'
  - rst-linker>=1.9 ; extra == 'docs'
  - furo ; extra == 'docs'
  - sphinx-lint ; extra == 'docs'
  - pytest!=8.1.*,>=6 ; extra == 'testing'
  - pytest-checkdocs>=2.4 ; extra == 'testing'
  - pytest-cov ; extra == 'testing'
  - pytest-enabler>=2.2 ; extra == 'testing'
  - jaraco-test ; extra == 'testing'
  - pytest!=8.0.* ; extra == 'testing'
  requires_python: '>=3.8'
- kind: pypi
  name: bcrypt
  version: 4.1.3
  url: https://files.pythonhosted.org/packages/4c/6a/ce950d4350c734bc5d9b7196a58fedbdc94f564c00b495a1222984431e03/bcrypt-4.1.3-cp37-abi3-manylinux_2_28_x86_64.whl
  sha256: 4fb253d65da30d9269e0a6f4b0de32bd657a0208a6f4e43d3e645774fb5457f3
  requires_dist:
  - pytest!=3.3.0,>=3.2.1 ; extra == 'tests'
  - mypy ; extra == 'typecheck'
  requires_python: '>=3.7'
- kind: pypi
  name: build
  version: 1.2.1
  url: https://files.pythonhosted.org/packages/e2/03/f3c8ba0a6b6e30d7d18c40faab90807c9bb5e9a1e3b2fe2008af624a9c97/build-1.2.1-py3-none-any.whl
  sha256: 75e10f767a433d9a86e50d83f418e83efc18ede923ee5ff7df93b6cb0306c5d4
  requires_dist:
  - packaging>=19.1
  - pyproject-hooks
  - colorama ; os_name == 'nt'
  - importlib-metadata>=4.6 ; python_full_version < '3.10.2'
  - tomli>=1.1.0 ; python_version < '3.11'
  - furo>=2023.8.17 ; extra == 'docs'
  - sphinx~=7.0 ; extra == 'docs'
  - sphinx-argparse-cli>=1.5 ; extra == 'docs'
  - sphinx-autodoc-typehints>=1.10 ; extra == 'docs'
  - sphinx-issues>=3.0.0 ; extra == 'docs'
  - build[uv,virtualenv] ; extra == 'test'
  - filelock>=3 ; extra == 'test'
  - pytest>=6.2.4 ; extra == 'test'
  - pytest-cov>=2.12 ; extra == 'test'
  - pytest-mock>=2 ; extra == 'test'
  - pytest-rerunfailures>=9.1 ; extra == 'test'
  - pytest-xdist>=1.34 ; extra == 'test'
  - wheel>=0.36.0 ; extra == 'test'
  - setuptools>=42.0.0 ; extra == 'test' and python_version < '3.10'
  - setuptools>=56.0.0 ; extra == 'test' and python_version == '3.10'
  - setuptools>=56.0.0 ; extra == 'test' and python_version == '3.11'
  - setuptools>=67.8.0 ; extra == 'test' and python_version >= '3.12'
  - build[uv] ; extra == 'typing'
  - importlib-metadata>=5.1 ; extra == 'typing'
  - mypy~=1.9.0 ; extra == 'typing'
  - tomli ; extra == 'typing'
  - typing-extensions>=3.7.4.3 ; extra == 'typing'
  - uv>=0.1.18 ; extra == 'uv'
  - virtualenv>=20.0.35 ; extra == 'virtualenv'
  requires_python: '>=3.8'
- kind: conda
  name: ca-certificates
  version: 2024.7.4
  build: hbcca054_0
  subdir: linux-64
  url: https://conda.anaconda.org/conda-forge/linux-64/ca-certificates-2024.7.4-hbcca054_0.conda
  sha256: c1548a3235376f464f9931850b64b02492f379b2f2bb98bc786055329b080446
  md5: 23ab7665c5f63cfb9f1f6195256daac6
  license: ISC
  purls: []
  size: 154853
  timestamp: 1720077432978
- kind: pypi
  name: certifi
  version: 2024.7.4
  url: https://files.pythonhosted.org/packages/1c/d5/c84e1a17bf61d4df64ca866a1c9a913874b4e9bdc131ec689a0ad013fb36/certifi-2024.7.4-py3-none-any.whl
  sha256: c198e21b1289c2ab85ee4e67bb4b4ef3ead0892059901a8d5b622f24a1101e90
  requires_python: '>=3.6'
- kind: pypi
  name: cffi
  version: 1.16.0
  url: https://files.pythonhosted.org/packages/f1/c9/326611aa83e16b13b6db4dbb73b5455c668159a003c4c2f0c3bcb2ddabaf/cffi-1.16.0-cp38-cp38-manylinux_2_17_x86_64.manylinux2014_x86_64.whl
  sha256: 6602bc8dc6f3a9e02b6c22c4fc1e47aa50f8f8e6d3f78a5e16ac33ef5fefa324
  requires_dist:
  - pycparser
  requires_python: '>=3.8'
- kind: pypi
  name: charset-normalizer
  version: 3.3.2
  url: https://files.pythonhosted.org/packages/3d/09/d82fe4a34c5f0585f9ea1df090e2a71eb9bb1e469723053e1ee9f57c16f3/charset_normalizer-3.3.2-cp38-cp38-manylinux_2_17_x86_64.manylinux2014_x86_64.whl
  sha256: 45485e01ff4d3630ec0d9617310448a8702f70e9c01906b0d0118bdf9d124cf2
  requires_python: '>=3.7.0'
- kind: pypi
  name: cloudpickle
  version: 3.0.0
  url: https://files.pythonhosted.org/packages/96/43/dae06432d0c4b1dc9e9149ad37b4ca8384cf6eb7700cd9215b177b914f0a/cloudpickle-3.0.0-py3-none-any.whl
  sha256: 246ee7d0c295602a036e86369c77fecda4ab17b506496730f2f576d9016fd9c7
  requires_python: '>=3.8'
- kind: pypi
  name: cryptography
  version: 42.0.8
  url: https://files.pythonhosted.org/packages/07/40/d6f6819c62e808ea74639c3c640f7edd636b86cce62cb14943996a15df92/cryptography-42.0.8-cp37-abi3-manylinux_2_28_x86_64.whl
  sha256: 6b7c4f03ce01afd3b76cf69a5455caa9cfa3de8c8f493e0d3ab7d20611c8dae9
  requires_dist:
  - cffi>=1.12 ; platform_python_implementation != 'PyPy'
  - sphinx>=5.3.0 ; extra == 'docs'
  - sphinx-rtd-theme>=1.1.1 ; extra == 'docs'
  - pyenchant>=1.6.11 ; extra == 'docstest'
  - readme-renderer ; extra == 'docstest'
  - sphinxcontrib-spelling>=4.0.1 ; extra == 'docstest'
  - nox ; extra == 'nox'
  - ruff ; extra == 'pep8test'
  - mypy ; extra == 'pep8test'
  - check-sdist ; extra == 'pep8test'
  - click ; extra == 'pep8test'
  - build ; extra == 'sdist'
  - bcrypt>=3.1.5 ; extra == 'ssh'
  - pytest>=6.2.0 ; extra == 'test'
  - pytest-benchmark ; extra == 'test'
  - pytest-cov ; extra == 'test'
  - pytest-xdist ; extra == 'test'
  - pretend ; extra == 'test'
  - certifi ; extra == 'test'
  - pytest-randomly ; extra == 'test-randomorder'
  requires_python: '>=3.7'
- kind: conda
  name: cuda
  version: 11.7.0
  build: '0'
  subdir: linux-64
  url: https://conda.anaconda.org/nvidia/label/cuda-11.7.0/linux-64/cuda-11.7.0-0.tar.bz2
  md5: 1cf5addc0441778805f1e58a2c83e3cd
  depends:
  - cuda-demo-suite >=11.7.50
  - cuda-runtime >=11.7.0
  - cuda-toolkit >=11.7.0
  arch: x86_64
  platform: linux
  purls: []
  size: 1450
  timestamp: 1656529602952
- kind: conda
  name: cuda-cccl
  version: 11.7.58
  build: hc415cf5_0
  subdir: linux-64
  url: https://conda.anaconda.org/nvidia/label/cuda-11.7.0/linux-64/cuda-cccl-11.7.58-hc415cf5_0.tar.bz2
  md5: 4dcb96960cea4c603b6ef5b33d062ff5
  arch: x86_64
  platform: linux
  purls: []
  size: 1223929
  timestamp: 1650428244011
- kind: conda
  name: cuda-command-line-tools
  version: 11.7.0
  build: '0'
  subdir: linux-64
  url: https://conda.anaconda.org/nvidia/label/cuda-11.7.0/linux-64/cuda-command-line-tools-11.7.0-0.tar.bz2
  md5: 007751c1b543fc04fd34723884e495c0
  depends:
  - cuda-cupti >=11.7.50
  - cuda-gdb >=11.7.50
  - cuda-memcheck >=11.7.50
  - cuda-nvdisasm >=11.7.50
  - cuda-nvprof >=11.7.50
  - cuda-nvtx >=11.7.50
  - cuda-sanitizer-api >=11.7.50
  arch: x86_64
  platform: linux
  purls: []
  size: 1479
  timestamp: 1656529461635
- kind: conda
  name: cuda-compiler
  version: 11.7.0
  build: '0'
  subdir: linux-64
  url: https://conda.anaconda.org/nvidia/label/cuda-11.7.0/linux-64/cuda-compiler-11.7.0-0.tar.bz2
  md5: 8652316a9db9776f8fe37f61255bc10d
  depends:
  - cuda-cuobjdump >=11.7.50
  - cuda-cuxxfilt >=11.7.50
  - cuda-nvcc >=11.7.64
  - cuda-nvprune >=11.7.50
  arch: x86_64
  platform: linux
  purls: []
  size: 1462
  timestamp: 1656529473118
- kind: conda
  name: cuda-cudart
  version: 11.7.60
  build: h9538e0e_0
  subdir: linux-64
  url: https://conda.anaconda.org/nvidia/label/cuda-11.7.0/linux-64/cuda-cudart-11.7.60-h9538e0e_0.tar.bz2
  md5: 98cd5a3ad5ef4a928e89437608c364e4
  arch: x86_64
  platform: linux
  purls: []
  size: 199483
  timestamp: 1650834099084
- kind: conda
  name: cuda-cudart-dev
  version: 11.7.60
  build: h6a7c232_0
  subdir: linux-64
  url: https://conda.anaconda.org/nvidia/label/cuda-11.7.0/linux-64/cuda-cudart-dev-11.7.60-h6a7c232_0.tar.bz2
  md5: 53ba3e794accfb5921ea4b90d32d1519
  depends:
  - cuda-cccl
  - cuda-cudart >=11.7.60
  arch: x86_64
  platform: linux
  purls: []
  size: 1032258
  timestamp: 1650834100255
- kind: conda
  name: cuda-cuobjdump
  version: 11.7.50
  build: h28cc80a_0
  subdir: linux-64
  url: https://conda.anaconda.org/nvidia/label/cuda-11.7.0/linux-64/cuda-cuobjdump-11.7.50-h28cc80a_0.tar.bz2
  md5: 7e35d1b055085ba22d44a04e4076d3a9
  arch: x86_64
  platform: linux
  purls: []
  size: 162802
  timestamp: 1649212986334
- kind: conda
  name: cuda-cupti
  version: 11.7.50
  build: hb6f9eaf_0
  subdir: linux-64
  url: https://conda.anaconda.org/nvidia/label/cuda-11.7.0/linux-64/cuda-cupti-11.7.50-hb6f9eaf_0.tar.bz2
  md5: 574fcb4cadd50dcd079fe25cfb670e12
  arch: x86_64
  platform: linux
  purls: []
  size: 24044607
  timestamp: 1649213592867
- kind: conda
  name: cuda-cuxxfilt
  version: 11.7.50
  build: hb365495_0
  subdir: linux-64
  url: https://conda.anaconda.org/nvidia/label/cuda-11.7.0/linux-64/cuda-cuxxfilt-11.7.50-hb365495_0.tar.bz2
  md5: 1c55be2750344cf5a174992356279e20
  arch: x86_64
  platform: linux
  purls: []
  size: 290614
  timestamp: 1649212827286
- kind: conda
  name: cuda-demo-suite
  version: 11.7.50
  build: '0'
  subdir: linux-64
  url: https://conda.anaconda.org/nvidia/label/cuda-11.7.0/linux-64/cuda-demo-suite-11.7.50-0.tar.bz2
  md5: 1b154edaadb2c5bf27521c17508f729c
  arch: x86_64
  platform: linux
  purls: []
  size: 5188153
  timestamp: 1655213605854
- kind: conda
  name: cuda-documentation
  version: 11.7.50
  build: '0'
  subdir: linux-64
  url: https://conda.anaconda.org/nvidia/label/cuda-11.7.0/linux-64/cuda-documentation-11.7.50-0.tar.bz2
  md5: 8087cac045651ecef5f4e35a5dc73042
  arch: x86_64
  platform: linux
  purls: []
  size: 90906
  timestamp: 1655213446631
- kind: conda
  name: cuda-driver-dev
  version: 11.7.60
  build: '0'
  subdir: linux-64
  url: https://conda.anaconda.org/nvidia/label/cuda-11.7.0/linux-64/cuda-driver-dev-11.7.60-0.tar.bz2
  md5: da85cb513904259eb327a0deff44c83e
  arch: x86_64
  platform: linux
  purls: []
  size: 17306
  timestamp: 1650834099778
- kind: conda
=======
  purls: []
  size: 2562
  timestamp: 1578324546067
- kind: conda
  name: _openmp_mutex
  version: '4.5'
  build: 2_gnu
  build_number: 16
  subdir: linux-64
  url: https://conda.anaconda.org/conda-forge/linux-64/_openmp_mutex-4.5-2_gnu.tar.bz2
  sha256: fbe2c5e56a653bebb982eda4876a9178aedfc2b545f25d0ce9c4c0b508253d22
  md5: 73aaf86a425cc6e73fcf236a5a46396d
  depends:
  - _libgcc_mutex 0.1 conda_forge
  - libgomp >=7.5.0
  constrains:
  - openmp_impl 9999
  license: BSD-3-Clause
  license_family: BSD
  purls: []
  size: 23621
  timestamp: 1650670423406
- kind: pypi
  name: accelerate
  version: 0.33.0
  url: https://files.pythonhosted.org/packages/15/33/b6b4ad5efa8b9f4275d4ed17ff8a44c97276171341ba565fdffb0e3dc5e8/accelerate-0.33.0-py3-none-any.whl
  sha256: 0a7f33d60ba09afabd028d4f0856dd19c5a734b7a596d637d9dd6e3d0eadbaf3
  requires_dist:
  - numpy<2.0.0,>=1.17
  - packaging>=20.0
  - psutil
  - pyyaml
  - torch>=1.10.0
  - huggingface-hub>=0.21.0
  - safetensors>=0.3.1
  - deepspeed<=0.14.0 ; extra == 'deepspeed'
  - black~=23.1 ; extra == 'dev'
  - hf-doc-builder>=0.3.0 ; extra == 'dev'
  - ruff~=0.2.1 ; extra == 'dev'
  - pytest<=8.0.0,>=7.2.0 ; extra == 'dev'
  - pytest-xdist ; extra == 'dev'
  - pytest-subtests ; extra == 'dev'
  - parameterized ; extra == 'dev'
  - datasets ; extra == 'dev'
  - diffusers ; extra == 'dev'
  - evaluate ; extra == 'dev'
  - torchpippy>=0.2.0 ; extra == 'dev'
  - transformers ; extra == 'dev'
  - scipy ; extra == 'dev'
  - scikit-learn ; extra == 'dev'
  - tqdm ; extra == 'dev'
  - bitsandbytes ; extra == 'dev'
  - timm ; extra == 'dev'
  - rich ; extra == 'dev'
  - black~=23.1 ; extra == 'quality'
  - hf-doc-builder>=0.3.0 ; extra == 'quality'
  - ruff~=0.2.1 ; extra == 'quality'
  - rich ; extra == 'rich'
  - sagemaker ; extra == 'sagemaker'
  - datasets ; extra == 'test_dev'
  - diffusers ; extra == 'test_dev'
  - evaluate ; extra == 'test_dev'
  - torchpippy>=0.2.0 ; extra == 'test_dev'
  - transformers ; extra == 'test_dev'
  - scipy ; extra == 'test_dev'
  - scikit-learn ; extra == 'test_dev'
  - tqdm ; extra == 'test_dev'
  - bitsandbytes ; extra == 'test_dev'
  - timm ; extra == 'test_dev'
  - pytest<=8.0.0,>=7.2.0 ; extra == 'test_prod'
  - pytest-xdist ; extra == 'test_prod'
  - pytest-subtests ; extra == 'test_prod'
  - parameterized ; extra == 'test_prod'
  - wandb ; extra == 'test_trackers'
  - comet-ml ; extra == 'test_trackers'
  - tensorboard ; extra == 'test_trackers'
  - dvclive ; extra == 'test_trackers'
  - pytest<=8.0.0,>=7.2.0 ; extra == 'testing'
  - pytest-xdist ; extra == 'testing'
  - pytest-subtests ; extra == 'testing'
  - parameterized ; extra == 'testing'
  - datasets ; extra == 'testing'
  - diffusers ; extra == 'testing'
  - evaluate ; extra == 'testing'
  - torchpippy>=0.2.0 ; extra == 'testing'
  - transformers ; extra == 'testing'
  - scipy ; extra == 'testing'
  - scikit-learn ; extra == 'testing'
  - tqdm ; extra == 'testing'
  - bitsandbytes ; extra == 'testing'
  - timm ; extra == 'testing'
  requires_python: '>=3.8.0'
- kind: pypi
  name: backports-tarfile
  version: 1.2.0
  url: https://files.pythonhosted.org/packages/b9/fa/123043af240e49752f1c4bd24da5053b6bd00cad78c2be53c0d1e8b975bc/backports.tarfile-1.2.0-py3-none-any.whl
  sha256: 77e284d754527b01fb1e6fa8a1afe577858ebe4e9dad8919e34c862cb399bc34
  requires_dist:
  - sphinx>=3.5 ; extra == 'docs'
  - jaraco-packaging>=9.3 ; extra == 'docs'
  - rst-linker>=1.9 ; extra == 'docs'
  - furo ; extra == 'docs'
  - sphinx-lint ; extra == 'docs'
  - pytest!=8.1.*,>=6 ; extra == 'testing'
  - pytest-checkdocs>=2.4 ; extra == 'testing'
  - pytest-cov ; extra == 'testing'
  - pytest-enabler>=2.2 ; extra == 'testing'
  - jaraco-test ; extra == 'testing'
  - pytest!=8.0.* ; extra == 'testing'
  requires_python: '>=3.8'
- kind: pypi
  name: bcrypt
  version: 4.1.3
  url: https://files.pythonhosted.org/packages/2f/f6/9c0a6de7ef78d573e10d0b7de3ef82454e2e6eb6fada453ea6c2b8fb3f0a/bcrypt-4.1.3-cp37-abi3-manylinux_2_17_x86_64.manylinux2014_x86_64.whl
  sha256: 3d3b317050a9a711a5c7214bf04e28333cf528e0ed0ec9a4e55ba628d0f07c1a
  requires_dist:
  - pytest!=3.3.0,>=3.2.1 ; extra == 'tests'
  - mypy ; extra == 'typecheck'
  requires_python: '>=3.7'
- kind: pypi
  name: build
  version: 1.2.1
  url: https://files.pythonhosted.org/packages/e2/03/f3c8ba0a6b6e30d7d18c40faab90807c9bb5e9a1e3b2fe2008af624a9c97/build-1.2.1-py3-none-any.whl
  sha256: 75e10f767a433d9a86e50d83f418e83efc18ede923ee5ff7df93b6cb0306c5d4
  requires_dist:
  - packaging>=19.1
  - pyproject-hooks
  - colorama ; os_name == 'nt'
  - importlib-metadata>=4.6 ; python_full_version < '3.10.2'
  - tomli>=1.1.0 ; python_version < '3.11'
  - furo>=2023.8.17 ; extra == 'docs'
  - sphinx~=7.0 ; extra == 'docs'
  - sphinx-argparse-cli>=1.5 ; extra == 'docs'
  - sphinx-autodoc-typehints>=1.10 ; extra == 'docs'
  - sphinx-issues>=3.0.0 ; extra == 'docs'
  - build[uv,virtualenv] ; extra == 'test'
  - filelock>=3 ; extra == 'test'
  - pytest>=6.2.4 ; extra == 'test'
  - pytest-cov>=2.12 ; extra == 'test'
  - pytest-mock>=2 ; extra == 'test'
  - pytest-rerunfailures>=9.1 ; extra == 'test'
  - pytest-xdist>=1.34 ; extra == 'test'
  - wheel>=0.36.0 ; extra == 'test'
  - setuptools>=42.0.0 ; extra == 'test' and python_version < '3.10'
  - setuptools>=56.0.0 ; extra == 'test' and python_version == '3.10'
  - setuptools>=56.0.0 ; extra == 'test' and python_version == '3.11'
  - setuptools>=67.8.0 ; extra == 'test' and python_version >= '3.12'
  - build[uv] ; extra == 'typing'
  - importlib-metadata>=5.1 ; extra == 'typing'
  - mypy~=1.9.0 ; extra == 'typing'
  - tomli ; extra == 'typing'
  - typing-extensions>=3.7.4.3 ; extra == 'typing'
  - uv>=0.1.18 ; extra == 'uv'
  - virtualenv>=20.0.35 ; extra == 'virtualenv'
  requires_python: '>=3.8'
- kind: conda
  name: ca-certificates
  version: 2024.7.4
  build: hbcca054_0
  subdir: linux-64
  url: https://conda.anaconda.org/conda-forge/linux-64/ca-certificates-2024.7.4-hbcca054_0.conda
  sha256: c1548a3235376f464f9931850b64b02492f379b2f2bb98bc786055329b080446
  md5: 23ab7665c5f63cfb9f1f6195256daac6
  license: ISC
  purls: []
  size: 154853
  timestamp: 1720077432978
- kind: pypi
  name: certifi
  version: 2024.7.4
  url: https://files.pythonhosted.org/packages/1c/d5/c84e1a17bf61d4df64ca866a1c9a913874b4e9bdc131ec689a0ad013fb36/certifi-2024.7.4-py3-none-any.whl
  sha256: c198e21b1289c2ab85ee4e67bb4b4ef3ead0892059901a8d5b622f24a1101e90
  requires_python: '>=3.6'
- kind: pypi
  name: cffi
  version: 1.16.0
  url: https://files.pythonhosted.org/packages/f1/c9/326611aa83e16b13b6db4dbb73b5455c668159a003c4c2f0c3bcb2ddabaf/cffi-1.16.0-cp38-cp38-manylinux_2_17_x86_64.manylinux2014_x86_64.whl
  sha256: 6602bc8dc6f3a9e02b6c22c4fc1e47aa50f8f8e6d3f78a5e16ac33ef5fefa324
  requires_dist:
  - pycparser
  requires_python: '>=3.8'
- kind: pypi
  name: charset-normalizer
  version: 3.3.2
  url: https://files.pythonhosted.org/packages/3d/09/d82fe4a34c5f0585f9ea1df090e2a71eb9bb1e469723053e1ee9f57c16f3/charset_normalizer-3.3.2-cp38-cp38-manylinux_2_17_x86_64.manylinux2014_x86_64.whl
  sha256: 45485e01ff4d3630ec0d9617310448a8702f70e9c01906b0d0118bdf9d124cf2
  requires_python: '>=3.7.0'
- kind: pypi
  name: cloudpickle
  version: 3.0.0
  url: https://files.pythonhosted.org/packages/96/43/dae06432d0c4b1dc9e9149ad37b4ca8384cf6eb7700cd9215b177b914f0a/cloudpickle-3.0.0-py3-none-any.whl
  sha256: 246ee7d0c295602a036e86369c77fecda4ab17b506496730f2f576d9016fd9c7
  requires_python: '>=3.8'
- kind: pypi
  name: cryptography
  version: 42.0.8
  url: https://files.pythonhosted.org/packages/35/66/2d87e9ca95c82c7ee5f2c09716fc4c4242c1ae6647b9bd27e55e920e9f10/cryptography-42.0.8-cp37-abi3-manylinux_2_17_x86_64.manylinux2014_x86_64.whl
  sha256: e599b53fd95357d92304510fb7bda8523ed1f79ca98dce2f43c115950aa78801
  requires_dist:
  - cffi>=1.12 ; platform_python_implementation != 'PyPy'
  - sphinx>=5.3.0 ; extra == 'docs'
  - sphinx-rtd-theme>=1.1.1 ; extra == 'docs'
  - pyenchant>=1.6.11 ; extra == 'docstest'
  - readme-renderer ; extra == 'docstest'
  - sphinxcontrib-spelling>=4.0.1 ; extra == 'docstest'
  - nox ; extra == 'nox'
  - ruff ; extra == 'pep8test'
  - mypy ; extra == 'pep8test'
  - check-sdist ; extra == 'pep8test'
  - click ; extra == 'pep8test'
  - build ; extra == 'sdist'
  - bcrypt>=3.1.5 ; extra == 'ssh'
  - pytest>=6.2.0 ; extra == 'test'
  - pytest-benchmark ; extra == 'test'
  - pytest-cov ; extra == 'test'
  - pytest-xdist ; extra == 'test'
  - pretend ; extra == 'test'
  - certifi ; extra == 'test'
  - pytest-randomly ; extra == 'test-randomorder'
  requires_python: '>=3.7'
- kind: conda
  name: cuda
  version: 11.7.0
  build: '0'
  subdir: linux-64
  url: https://conda.anaconda.org/nvidia/label/cuda-11.7.0/linux-64/cuda-11.7.0-0.tar.bz2
  md5: 1cf5addc0441778805f1e58a2c83e3cd
  depends:
  - cuda-demo-suite >=11.7.50
  - cuda-runtime >=11.7.0
  - cuda-toolkit >=11.7.0
  arch: x86_64
  platform: linux
  purls: []
  size: 1450
  timestamp: 1656529602952
- kind: conda
  name: cuda-cccl
  version: 11.7.58
  build: hc415cf5_0
  subdir: linux-64
  url: https://conda.anaconda.org/nvidia/label/cuda-11.7.0/linux-64/cuda-cccl-11.7.58-hc415cf5_0.tar.bz2
  md5: 4dcb96960cea4c603b6ef5b33d062ff5
  arch: x86_64
  platform: linux
  purls: []
  size: 1223929
  timestamp: 1650428244011
- kind: conda
  name: cuda-command-line-tools
  version: 11.7.0
  build: '0'
  subdir: linux-64
  url: https://conda.anaconda.org/nvidia/label/cuda-11.7.0/linux-64/cuda-command-line-tools-11.7.0-0.tar.bz2
  md5: 007751c1b543fc04fd34723884e495c0
  depends:
  - cuda-cupti >=11.7.50
  - cuda-gdb >=11.7.50
  - cuda-memcheck >=11.7.50
  - cuda-nvdisasm >=11.7.50
  - cuda-nvprof >=11.7.50
  - cuda-nvtx >=11.7.50
  - cuda-sanitizer-api >=11.7.50
  arch: x86_64
  platform: linux
  purls: []
  size: 1479
  timestamp: 1656529461635
- kind: conda
  name: cuda-compiler
  version: 11.7.0
  build: '0'
  subdir: linux-64
  url: https://conda.anaconda.org/nvidia/label/cuda-11.7.0/linux-64/cuda-compiler-11.7.0-0.tar.bz2
  md5: 8652316a9db9776f8fe37f61255bc10d
  depends:
  - cuda-cuobjdump >=11.7.50
  - cuda-cuxxfilt >=11.7.50
  - cuda-nvcc >=11.7.64
  - cuda-nvprune >=11.7.50
  arch: x86_64
  platform: linux
  purls: []
  size: 1462
  timestamp: 1656529473118
- kind: conda
  name: cuda-cudart
  version: 11.7.60
  build: h9538e0e_0
  subdir: linux-64
  url: https://conda.anaconda.org/nvidia/label/cuda-11.7.0/linux-64/cuda-cudart-11.7.60-h9538e0e_0.tar.bz2
  md5: 98cd5a3ad5ef4a928e89437608c364e4
  arch: x86_64
  platform: linux
  purls: []
  size: 199483
  timestamp: 1650834099084
- kind: conda
  name: cuda-cudart-dev
  version: 11.7.60
  build: h6a7c232_0
  subdir: linux-64
  url: https://conda.anaconda.org/nvidia/label/cuda-11.7.0/linux-64/cuda-cudart-dev-11.7.60-h6a7c232_0.tar.bz2
  md5: 53ba3e794accfb5921ea4b90d32d1519
  depends:
  - cuda-cccl
  - cuda-cudart >=11.7.60
  arch: x86_64
  platform: linux
  purls: []
  size: 1032258
  timestamp: 1650834100255
- kind: conda
  name: cuda-cuobjdump
  version: 11.7.50
  build: h28cc80a_0
  subdir: linux-64
  url: https://conda.anaconda.org/nvidia/label/cuda-11.7.0/linux-64/cuda-cuobjdump-11.7.50-h28cc80a_0.tar.bz2
  md5: 7e35d1b055085ba22d44a04e4076d3a9
  arch: x86_64
  platform: linux
  purls: []
  size: 162802
  timestamp: 1649212986334
- kind: conda
  name: cuda-cupti
  version: 11.7.50
  build: hb6f9eaf_0
  subdir: linux-64
  url: https://conda.anaconda.org/nvidia/label/cuda-11.7.0/linux-64/cuda-cupti-11.7.50-hb6f9eaf_0.tar.bz2
  md5: 574fcb4cadd50dcd079fe25cfb670e12
  arch: x86_64
  platform: linux
  purls: []
  size: 24044607
  timestamp: 1649213592867
- kind: conda
  name: cuda-cuxxfilt
  version: 11.7.50
  build: hb365495_0
  subdir: linux-64
  url: https://conda.anaconda.org/nvidia/label/cuda-11.7.0/linux-64/cuda-cuxxfilt-11.7.50-hb365495_0.tar.bz2
  md5: 1c55be2750344cf5a174992356279e20
  arch: x86_64
  platform: linux
  purls: []
  size: 290614
  timestamp: 1649212827286
- kind: conda
  name: cuda-demo-suite
  version: 11.7.50
  build: '0'
  subdir: linux-64
  url: https://conda.anaconda.org/nvidia/label/cuda-11.7.0/linux-64/cuda-demo-suite-11.7.50-0.tar.bz2
  md5: 1b154edaadb2c5bf27521c17508f729c
  arch: x86_64
  platform: linux
  purls: []
  size: 5188153
  timestamp: 1655213605854
- kind: conda
  name: cuda-documentation
  version: 11.7.50
  build: '0'
  subdir: linux-64
  url: https://conda.anaconda.org/nvidia/label/cuda-11.7.0/linux-64/cuda-documentation-11.7.50-0.tar.bz2
  md5: 8087cac045651ecef5f4e35a5dc73042
  arch: x86_64
  platform: linux
  purls: []
  size: 90906
  timestamp: 1655213446631
- kind: conda
  name: cuda-driver-dev
  version: 11.7.60
  build: '0'
  subdir: linux-64
  url: https://conda.anaconda.org/nvidia/label/cuda-11.7.0/linux-64/cuda-driver-dev-11.7.60-0.tar.bz2
  md5: da85cb513904259eb327a0deff44c83e
  arch: x86_64
  platform: linux
  purls: []
  size: 17306
  timestamp: 1650834099778
- kind: conda
>>>>>>> 40228118
  name: cuda-gdb
  version: 11.7.50
  build: h4a0ac72_0
  subdir: linux-64
  url: https://conda.anaconda.org/nvidia/label/cuda-11.7.0/linux-64/cuda-gdb-11.7.50-h4a0ac72_0.tar.bz2
  md5: 4a56a961da9312c45eef7a923867c09a
  arch: x86_64
  platform: linux
  purls: []
  size: 5031913
  timestamp: 1649217411560
- kind: conda
  name: cuda-libraries
  version: 11.7.0
  build: '0'
  subdir: linux-64
  url: https://conda.anaconda.org/nvidia/label/cuda-11.7.0/linux-64/cuda-libraries-11.7.0-0.tar.bz2
  md5: 0375db9ce1eb908878f210556f5eaf49
  depends:
  - cuda-cudart >=11.7.60
  - cuda-nvrtc >=11.7.50
  - libcublas >=11.10.1.25
  - libcufft >=10.7.2.50
  - libcufile >=1.3.0.44
  - libcurand >=10.2.10.50
  - libcusolver >=11.3.5.50
  - libcusparse >=11.7.3.50
  - libnpp >=11.7.3.21
  - libnvjpeg >=11.7.2.34
  arch: x86_64
  platform: linux
  purls: []
  size: 1532
  timestamp: 1656529485123
- kind: conda
  name: cuda-libraries-dev
  version: 11.7.0
  build: '0'
  subdir: linux-64
  url: https://conda.anaconda.org/nvidia/label/cuda-11.7.0/linux-64/cuda-libraries-dev-11.7.0-0.tar.bz2
  md5: 19ad25fcbe6c77d4c9b51b2900efce6e
  depends:
  - cuda-cccl >=11.7.58
  - cuda-cudart-dev >=11.7.60
  - cuda-driver-dev >=11.7.60
  - cuda-nvrtc-dev >=11.7.50
  - libcublas-dev >=11.10.1.25
  - libcufft-dev >=10.7.2.50
  - libcufile-dev >=1.3.0.44
  - libcurand-dev >=10.2.10.50
  - libcusolver-dev >=11.3.5.50
  - libcusparse-dev >=11.7.3.50
  - libnpp-dev >=11.7.3.21
  - libnvjpeg-dev >=11.7.2.34
  arch: x86_64
  platform: linux
  purls: []
  size: 1555
  timestamp: 1656529497700
- kind: conda
  name: cuda-memcheck
  version: 11.7.50
  build: hc446b2b_0
  subdir: linux-64
  url: https://conda.anaconda.org/nvidia/label/cuda-11.7.0/linux-64/cuda-memcheck-11.7.50-hc446b2b_0.tar.bz2
  md5: 0f93a278e1db683ceb5459d987c9dea1
  arch: x86_64
  platform: linux
  purls: []
  size: 172923
  timestamp: 1649213042047
- kind: conda
  name: cuda-nsight
  version: 11.7.50
  build: '0'
  subdir: linux-64
  url: https://conda.anaconda.org/nvidia/label/cuda-11.7.0/linux-64/cuda-nsight-11.7.50-0.tar.bz2
  md5: 20207c732b326a47481797775873ef5e
  arch: x86_64
  platform: linux
  purls: []
  size: 119141042
  timestamp: 1655213189533
- kind: conda
  name: cuda-nsight-compute
  version: 11.7.0
  build: '0'
  subdir: linux-64
  url: https://conda.anaconda.org/nvidia/label/cuda-11.7.0/linux-64/cuda-nsight-compute-11.7.0-0.tar.bz2
  md5: 8ba20f5b48a2f8c7872543bc48cac488
  depends:
  - nsight-compute >=2022.2.0.13
  arch: x86_64
  platform: linux
  purls: []
  size: 1443
  timestamp: 1656529509384
- kind: conda
  name: cuda-nvcc
  version: 11.7.64
  build: '0'
  subdir: linux-64
  url: https://conda.anaconda.org/nvidia/label/cuda-11.7.0/linux-64/cuda-nvcc-11.7.64-0.tar.bz2
  md5: 5d6319b9cae2d0d2e54923cbe96df471
  arch: x86_64
  platform: linux
  purls: []
  size: 44771777
  timestamp: 1651657202137
- kind: conda
  name: cuda-nvdisasm
  version: 11.7.50
  build: h5bd0695_0
  subdir: linux-64
  url: https://conda.anaconda.org/nvidia/label/cuda-11.7.0/linux-64/cuda-nvdisasm-11.7.50-h5bd0695_0.tar.bz2
  md5: af154b6fb0f634db8b81440ef90ee562
  arch: x86_64
  platform: linux
  purls: []
  size: 33039793
  timestamp: 1649213490405
- kind: conda
  name: cuda-nvml-dev
  version: 11.7.50
  build: h3af1343_0
  subdir: linux-64
  url: https://conda.anaconda.org/nvidia/label/cuda-11.7.0/linux-64/cuda-nvml-dev-11.7.50-h3af1343_0.tar.bz2
  md5: ba930fa5f7a29c3c5f987074d1cc495f
  arch: x86_64
  platform: linux
  purls: []
  size: 83313
  timestamp: 1649212178820
- kind: conda
  name: cuda-nvprof
  version: 11.7.50
  build: h7a2404d_0
  subdir: linux-64
  url: https://conda.anaconda.org/nvidia/label/cuda-11.7.0/linux-64/cuda-nvprof-11.7.50-h7a2404d_0.tar.bz2
  md5: ad7c62c4078f954e049255b8ee3291a6
  arch: x86_64
  platform: linux
  purls: []
  size: 4540250
  timestamp: 1649213856717
- kind: conda
  name: cuda-nvprune
  version: 11.7.50
  build: h7add7b4_0
  subdir: linux-64
  url: https://conda.anaconda.org/nvidia/label/cuda-11.7.0/linux-64/cuda-nvprune-11.7.50-h7add7b4_0.tar.bz2
  md5: 18363ee0fcca6914b3510e98e2fa5860
  arch: x86_64
  platform: linux
  purls: []
  size: 66461
  timestamp: 1649212794028
- kind: conda
  name: cuda-nvrtc
  version: 11.7.50
  build: hd0285e0_0
  subdir: linux-64
  url: https://conda.anaconda.org/nvidia/label/cuda-11.7.0/linux-64/cuda-nvrtc-11.7.50-hd0285e0_0.tar.bz2
  md5: 6b2a357a01dc1a8f4191b0c38f36d5b3
  arch: x86_64
  platform: linux
  purls: []
  size: 18144796
  timestamp: 1649211864503
- kind: conda
  name: cuda-nvrtc-dev
  version: 11.7.50
  build: heada363_0
  subdir: linux-64
  url: https://conda.anaconda.org/nvidia/label/cuda-11.7.0/linux-64/cuda-nvrtc-dev-11.7.50-heada363_0.tar.bz2
  md5: c9e36803e6806ad39913b9e509b8a566
  depends:
  - cuda-nvrtc >=11.7.50
  arch: x86_64
  platform: linux
  purls: []
  size: 17755280
  timestamp: 1649211875853
- kind: conda
  name: cuda-nvtx
  version: 11.7.50
  build: h05b0816_0
  subdir: linux-64
  url: https://conda.anaconda.org/nvidia/label/cuda-11.7.0/linux-64/cuda-nvtx-11.7.50-h05b0816_0.tar.bz2
  md5: 6976dd2f242bbf3faf324a4889690c95
  arch: x86_64
  platform: linux
  purls: []
  size: 59374
  timestamp: 1649212889078
- kind: conda
  name: cuda-nvvp
  version: 11.7.50
  build: hd2289d5_0
  subdir: linux-64
  url: https://conda.anaconda.org/nvidia/label/cuda-11.7.0/linux-64/cuda-nvvp-11.7.50-hd2289d5_0.tar.bz2
  md5: 425ca25095c33084d34ecf65a2db9a65
  depends:
  - cuda-nvdisasm
  - cuda-nvprof
  arch: x86_64
  platform: linux
  purls: []
  size: 119873153
  timestamp: 1649214460122
- kind: conda
  name: cuda-runtime
  version: 11.7.0
  build: '0'
  subdir: linux-64
  url: https://conda.anaconda.org/nvidia/label/cuda-11.7.0/linux-64/cuda-runtime-11.7.0-0.tar.bz2
  md5: 3d2f825bd5eef4d8c12ef68d3e080de1
  depends:
  - cuda-libraries >=11.7.0
  arch: x86_64
  platform: linux
  purls: []
  size: 1430
  timestamp: 1656529544177
- kind: conda
  name: cuda-sanitizer-api
  version: 11.7.50
  build: hb424887_0
  subdir: linux-64
  url: https://conda.anaconda.org/nvidia/label/cuda-11.7.0/linux-64/cuda-sanitizer-api-11.7.50-hb424887_0.tar.bz2
  md5: 0fead82ef8c41e08d65843d3d74fe34e
  arch: x86_64
  platform: linux
  purls: []
  size: 17556154
  timestamp: 1649214155195
- kind: conda
  name: cuda-toolkit
  version: 11.7.0
  build: '0'
  subdir: linux-64
  url: https://conda.anaconda.org/nvidia/label/cuda-11.7.0/linux-64/cuda-toolkit-11.7.0-0.tar.bz2
  md5: d86b4e825ea4d17916a88541d0833d88
  depends:
  - cuda-compiler >=11.7.0
  - cuda-documentation >=11.7.50
  - cuda-libraries >=11.7.0
  - cuda-libraries-dev >=11.7.0
  - cuda-nvml-dev >=11.7.50
  - cuda-tools >=11.7.0
  arch: x86_64
  platform: linux
  purls: []
  size: 1469
  timestamp: 1656529579362
- kind: conda
  name: cuda-tools
  version: 11.7.0
  build: '0'
  subdir: linux-64
  url: https://conda.anaconda.org/nvidia/label/cuda-11.7.0/linux-64/cuda-tools-11.7.0-0.tar.bz2
  md5: 2012403f68f994e83c0a15eea7220d43
  depends:
  - cuda-command-line-tools >=11.7.0
  - cuda-visual-tools >=11.7.0
  - gds-tools >=1.3.0.44
  arch: x86_64
  platform: linux
  purls: []
  size: 1449
  timestamp: 1656529567537
- kind: conda
  name: cuda-visual-tools
  version: 11.7.0
  build: '0'
  subdir: linux-64
  url: https://conda.anaconda.org/nvidia/label/cuda-11.7.0/linux-64/cuda-visual-tools-11.7.0-0.tar.bz2
  md5: 72c35e5ed115b7ffc0ec834a30d133e5
  depends:
  - cuda-libraries-dev >=11.7.0
  - cuda-nsight >=11.7.50
  - cuda-nsight-compute >=11.7.0
  - cuda-nvml-dev >=11.7.50
  - cuda-nvvp >=11.7.50
  arch: x86_64
  platform: linux
  purls: []
  size: 1476
  timestamp: 1656529555717
<<<<<<< HEAD
- kind: pypi
  name: decorator
  version: 5.1.1
  url: https://files.pythonhosted.org/packages/d5/50/83c593b07763e1161326b3b8c6686f0f4b0f24d5526546bee538c89837d6/decorator-5.1.1-py3-none-any.whl
  sha256: b8c3f85900b9dc423225913c5aace94729fe1fa9763b38939a95226f02d37186
  requires_python: '>=3.5'
- kind: pypi
  name: deprecated
  version: 1.2.14
  url: https://files.pythonhosted.org/packages/20/8d/778b7d51b981a96554f29136cd59ca7880bf58094338085bcf2a979a0e6a/Deprecated-1.2.14-py2.py3-none-any.whl
  sha256: 6fac8b097794a90302bdbb17b9b815e732d3c4720583ff1b198499d78470466c
  requires_dist:
  - wrapt<2,>=1.10
  - tox ; extra == 'dev'
  - pytest ; extra == 'dev'
  - pytest-cov ; extra == 'dev'
  - bump2version<1 ; extra == 'dev'
  - sphinx<2 ; extra == 'dev'
  requires_python: '>=2.7,!=3.0.*,!=3.1.*,!=3.2.*,!=3.3.*'
- kind: pypi
  name: docutils
  version: 0.20.1
  url: https://files.pythonhosted.org/packages/26/87/f238c0670b94533ac0353a4e2a1a771a0cc73277b88bff23d3ae35a256c1/docutils-0.20.1-py3-none-any.whl
  sha256: 96f387a2c5562db4476f09f13bbab2192e764cac08ebbf3a34a95d9b1e4a59d6
  requires_python: '>=3.7'
- kind: pypi
  name: exceptiongroup
  version: 1.2.1
  url: https://files.pythonhosted.org/packages/01/90/79fe92dd413a9cab314ef5c591b5aa9b9ba787ae4cadab75055b0ae00b33/exceptiongroup-1.2.1-py3-none-any.whl
  sha256: 5258b9ed329c5bbdd31a309f53cbfb0b155341807f6ff7606a1e801a891b29ad
  requires_dist:
  - pytest>=6 ; extra == 'test'
  requires_python: '>=3.7'
- kind: pypi
  name: fabric
  version: 3.2.2
  url: https://files.pythonhosted.org/packages/d6/1f/e99e23ee01847147fa194e8d41cfcf2535a2dbfcb51414c541cadb15c5d7/fabric-3.2.2-py3-none-any.whl
  sha256: 91c47c0be68b14936c88b34da8a1f55e5710fd28397dac5d4ff2e21558113a6f
  requires_dist:
  - invoke>=2.0
  - paramiko>=2.4
  - decorator>=5
  - deprecated>=1.2
  - pytest>=7 ; extra == 'pytest'
- kind: pypi
  name: filelock
  version: 3.15.4
  url: https://files.pythonhosted.org/packages/ae/f0/48285f0262fe47103a4a45972ed2f9b93e4c80b8fd609fa98da78b2a5706/filelock-3.15.4-py3-none-any.whl
  sha256: 6ca1fffae96225dab4c6eaf1c4f4f28cd2568d3ec2a44e15a08520504de468e7
  requires_dist:
  - furo>=2023.9.10 ; extra == 'docs'
  - sphinx-autodoc-typehints!=1.23.4,>=1.25.2 ; extra == 'docs'
  - sphinx>=7.2.6 ; extra == 'docs'
  - covdefaults>=2.3 ; extra == 'testing'
  - coverage>=7.3.2 ; extra == 'testing'
  - diff-cover>=8.0.1 ; extra == 'testing'
  - pytest-asyncio>=0.21 ; extra == 'testing'
  - pytest-cov>=4.1 ; extra == 'testing'
  - pytest-mock>=3.12 ; extra == 'testing'
  - pytest-timeout>=2.2 ; extra == 'testing'
  - pytest>=7.4.3 ; extra == 'testing'
  - virtualenv>=20.26.2 ; extra == 'testing'
  - typing-extensions>=4.8 ; python_version < '3.11' and extra == 'typing'
  requires_python: '>=3.8'
- kind: pypi
  name: fsspec
  version: 2024.6.1
  url: https://files.pythonhosted.org/packages/5e/44/73bea497ac69bafde2ee4269292fa3b41f1198f4bb7bbaaabde30ad29d4a/fsspec-2024.6.1-py3-none-any.whl
  sha256: 3cb443f8bcd2efb31295a5b9fdb02aee81d8452c80d28f97a6d0959e6cee101e
  requires_dist:
  - adlfs ; extra == 'abfs'
  - adlfs ; extra == 'adl'
  - pyarrow>=1 ; extra == 'arrow'
  - dask ; extra == 'dask'
  - distributed ; extra == 'dask'
  - pre-commit ; extra == 'dev'
  - ruff ; extra == 'dev'
  - numpydoc ; extra == 'doc'
  - sphinx ; extra == 'doc'
  - sphinx-design ; extra == 'doc'
  - sphinx-rtd-theme ; extra == 'doc'
  - yarl ; extra == 'doc'
  - dropbox ; extra == 'dropbox'
  - dropboxdrivefs ; extra == 'dropbox'
  - requests ; extra == 'dropbox'
  - adlfs ; extra == 'full'
  - aiohttp!=4.0.0a0,!=4.0.0a1 ; extra == 'full'
  - dask ; extra == 'full'
  - distributed ; extra == 'full'
  - dropbox ; extra == 'full'
  - dropboxdrivefs ; extra == 'full'
  - fusepy ; extra == 'full'
  - gcsfs ; extra == 'full'
  - libarchive-c ; extra == 'full'
  - ocifs ; extra == 'full'
  - panel ; extra == 'full'
  - paramiko ; extra == 'full'
  - pyarrow>=1 ; extra == 'full'
  - pygit2 ; extra == 'full'
  - requests ; extra == 'full'
  - s3fs ; extra == 'full'
  - smbprotocol ; extra == 'full'
  - tqdm ; extra == 'full'
  - fusepy ; extra == 'fuse'
  - gcsfs ; extra == 'gcs'
  - pygit2 ; extra == 'git'
  - requests ; extra == 'github'
  - gcsfs ; extra == 'gs'
  - panel ; extra == 'gui'
  - pyarrow>=1 ; extra == 'hdfs'
  - aiohttp!=4.0.0a0,!=4.0.0a1 ; extra == 'http'
  - libarchive-c ; extra == 'libarchive'
  - ocifs ; extra == 'oci'
  - s3fs ; extra == 's3'
  - paramiko ; extra == 'sftp'
  - smbprotocol ; extra == 'smb'
  - paramiko ; extra == 'ssh'
  - aiohttp!=4.0.0a0,!=4.0.0a1 ; extra == 'test'
  - numpy ; extra == 'test'
  - pytest ; extra == 'test'
  - pytest-asyncio!=0.22.0 ; extra == 'test'
  - pytest-benchmark ; extra == 'test'
  - pytest-cov ; extra == 'test'
  - pytest-mock ; extra == 'test'
  - pytest-recording ; extra == 'test'
  - pytest-rerunfailures ; extra == 'test'
  - requests ; extra == 'test'
  - aiobotocore<3.0.0,>=2.5.4 ; extra == 'test-downstream'
  - dask-expr ; extra == 'test-downstream'
  - dask[dataframe,test] ; extra == 'test-downstream'
  - moto[server]<5,>4 ; extra == 'test-downstream'
  - pytest-timeout ; extra == 'test-downstream'
  - xarray ; extra == 'test-downstream'
  - adlfs ; extra == 'test-full'
  - aiohttp!=4.0.0a0,!=4.0.0a1 ; extra == 'test-full'
  - cloudpickle ; extra == 'test-full'
  - dask ; extra == 'test-full'
  - distributed ; extra == 'test-full'
  - dropbox ; extra == 'test-full'
  - dropboxdrivefs ; extra == 'test-full'
  - fastparquet ; extra == 'test-full'
  - fusepy ; extra == 'test-full'
  - gcsfs ; extra == 'test-full'
  - jinja2 ; extra == 'test-full'
  - kerchunk ; extra == 'test-full'
  - libarchive-c ; extra == 'test-full'
  - lz4 ; extra == 'test-full'
  - notebook ; extra == 'test-full'
  - numpy ; extra == 'test-full'
  - ocifs ; extra == 'test-full'
  - pandas ; extra == 'test-full'
  - panel ; extra == 'test-full'
  - paramiko ; extra == 'test-full'
  - pyarrow ; extra == 'test-full'
  - pyarrow>=1 ; extra == 'test-full'
  - pyftpdlib ; extra == 'test-full'
  - pygit2 ; extra == 'test-full'
  - pytest ; extra == 'test-full'
  - pytest-asyncio!=0.22.0 ; extra == 'test-full'
  - pytest-benchmark ; extra == 'test-full'
  - pytest-cov ; extra == 'test-full'
  - pytest-mock ; extra == 'test-full'
  - pytest-recording ; extra == 'test-full'
  - pytest-rerunfailures ; extra == 'test-full'
  - python-snappy ; extra == 'test-full'
  - requests ; extra == 'test-full'
  - smbprotocol ; extra == 'test-full'
  - tqdm ; extra == 'test-full'
  - urllib3 ; extra == 'test-full'
  - zarr ; extra == 'test-full'
  - zstandard ; extra == 'test-full'
  - tqdm ; extra == 'tqdm'
  requires_python: '>=3.8'
- kind: conda
  name: gds-tools
  version: 1.3.0.44
  build: '0'
  subdir: linux-64
  url: https://conda.anaconda.org/nvidia/label/cuda-11.7.0/linux-64/gds-tools-1.3.0.44-0.tar.bz2
  md5: 119fc5cfc6250cfb80c85baacd32779c
  depends:
  - libcufile >=1.3.0.44
  arch: x86_64
  platform: linux
  purls: []
  size: 41628234
  timestamp: 1656528515966
- kind: pypi
  name: idna
  version: '3.7'
  url: https://files.pythonhosted.org/packages/e5/3e/741d8c82801c347547f8a2a06aa57dbb1992be9e948df2ea0eda2c8b79e8/idna-3.7-py3-none-any.whl
  sha256: 82fee1fc78add43492d3a1898bfa6d8a904cc97d8427f683ed8e798d07761aa0
  requires_python: '>=3.5'
- kind: pypi
  name: importlib-metadata
  version: 8.0.0
  url: https://files.pythonhosted.org/packages/dc/ef/38766b2edb096260d9b1b6ad35adaa0bce3b0567abb452b21eb074af88c4/importlib_metadata-8.0.0-py3-none-any.whl
  sha256: 15584cf2b1bf449d98ff8a6ff1abef57bf20f3ac6454f431736cd3e660921b2f
  requires_dist:
  - zipp>=0.5
  - typing-extensions>=3.6.4 ; python_version < '3.8'
  - sphinx>=3.5 ; extra == 'doc'
  - jaraco-packaging>=9.3 ; extra == 'doc'
  - rst-linker>=1.9 ; extra == 'doc'
  - furo ; extra == 'doc'
  - sphinx-lint ; extra == 'doc'
  - jaraco-tidelift>=1.4 ; extra == 'doc'
  - ipython ; extra == 'perf'
  - pytest!=8.1.*,>=6 ; extra == 'test'
  - pytest-checkdocs>=2.4 ; extra == 'test'
  - pytest-cov ; extra == 'test'
  - pytest-mypy ; extra == 'test'
  - pytest-enabler>=2.2 ; extra == 'test'
  - pytest-ruff>=0.2.1 ; extra == 'test'
  - packaging ; extra == 'test'
  - pyfakefs ; extra == 'test'
  - flufl-flake8 ; extra == 'test'
  - pytest-perf>=0.9.2 ; extra == 'test'
  - jaraco-test>=5.4 ; extra == 'test'
  - importlib-resources>=1.3 ; python_version < '3.9' and extra == 'test'
  requires_python: '>=3.8'
- kind: pypi
  name: importlib-resources
  version: 6.4.0
  url: https://files.pythonhosted.org/packages/75/06/4df55e1b7b112d183f65db9503bff189e97179b256e1ea450a3c365241e0/importlib_resources-6.4.0-py3-none-any.whl
  sha256: 50d10f043df931902d4194ea07ec57960f66a80449ff867bfe782b4c486ba78c
  requires_dist:
  - zipp>=3.1.0 ; python_version < '3.10'
  - sphinx>=3.5 ; extra == 'docs'
  - sphinx<7.2.5 ; extra == 'docs'
  - jaraco-packaging>=9.3 ; extra == 'docs'
  - rst-linker>=1.9 ; extra == 'docs'
  - furo ; extra == 'docs'
  - sphinx-lint ; extra == 'docs'
  - jaraco-tidelift>=1.4 ; extra == 'docs'
  - pytest>=6 ; extra == 'testing'
  - pytest-checkdocs>=2.4 ; extra == 'testing'
  - pytest-cov ; extra == 'testing'
  - pytest-enabler>=2.2 ; extra == 'testing'
  - pytest-ruff>=0.2.1 ; extra == 'testing'
  - zipp>=3.17 ; extra == 'testing'
  - jaraco-test>=5.4 ; extra == 'testing'
  - pytest-mypy ; platform_python_implementation != 'PyPy' and extra == 'testing'
  requires_python: '>=3.8'
- kind: pypi
  name: iniconfig
  version: 2.0.0
  url: https://files.pythonhosted.org/packages/ef/a6/62565a6e1cf69e10f5727360368e451d4b7f58beeac6173dc9db836a5b46/iniconfig-2.0.0-py3-none-any.whl
  sha256: b6a85871a79d2e3b22d2d1b94ac2824226a63c6b741c88f7ae975f18b6778374
  requires_python: '>=3.7'
- kind: pypi
  name: invoke
  version: 2.2.0
  url: https://files.pythonhosted.org/packages/0a/66/7f8c48009c72d73bc6bbe6eb87ac838d6a526146f7dab14af671121eb379/invoke-2.2.0-py3-none-any.whl
  sha256: 6ea924cc53d4f78e3d98bc436b08069a03077e6f85ad1ddaa8a116d7dad15820
  requires_python: '>=3.6'
- kind: pypi
  name: jaraco-classes
  version: 3.4.0
  url: https://files.pythonhosted.org/packages/7f/66/b15ce62552d84bbfcec9a4873ab79d993a1dd4edb922cbfccae192bd5b5f/jaraco.classes-3.4.0-py3-none-any.whl
  sha256: f662826b6bed8cace05e7ff873ce0f9283b5c924470fe664fff1c2f00f581790
  requires_dist:
  - more-itertools
  - sphinx>=3.5 ; extra == 'docs'
  - jaraco-packaging>=9.3 ; extra == 'docs'
  - rst-linker>=1.9 ; extra == 'docs'
  - furo ; extra == 'docs'
  - sphinx-lint ; extra == 'docs'
  - jaraco-tidelift>=1.4 ; extra == 'docs'
  - pytest>=6 ; extra == 'testing'
  - pytest-checkdocs>=2.4 ; extra == 'testing'
  - pytest-cov ; extra == 'testing'
  - pytest-mypy ; extra == 'testing'
  - pytest-enabler>=2.2 ; extra == 'testing'
  - pytest-ruff>=0.2.1 ; extra == 'testing'
  requires_python: '>=3.8'
- kind: pypi
  name: jaraco-context
  version: 5.3.0
  url: https://files.pythonhosted.org/packages/d2/40/11b7bc1898cf1dcb87ccbe09b39f5088634ac78bb25f3383ff541c2b40aa/jaraco.context-5.3.0-py3-none-any.whl
  sha256: 3e16388f7da43d384a1a7cd3452e72e14732ac9fe459678773a3608a812bf266
  requires_dist:
  - backports-tarfile ; python_version < '3.12'
  - sphinx>=3.5 ; extra == 'docs'
  - jaraco-packaging>=9.3 ; extra == 'docs'
  - rst-linker>=1.9 ; extra == 'docs'
  - furo ; extra == 'docs'
  - sphinx-lint ; extra == 'docs'
  - jaraco-tidelift>=1.4 ; extra == 'docs'
  - pytest!=8.1.1,>=6 ; extra == 'testing'
  - pytest-checkdocs>=2.4 ; extra == 'testing'
  - pytest-cov ; extra == 'testing'
  - pytest-mypy ; extra == 'testing'
  - pytest-enabler>=2.2 ; extra == 'testing'
  - pytest-ruff>=0.2.1 ; extra == 'testing'
  - portend ; extra == 'testing'
  requires_python: '>=3.8'
- kind: pypi
  name: jaraco-functools
  version: 4.0.1
  url: https://files.pythonhosted.org/packages/c3/ac/d0bf0d37a9f95f69a5efc5685d9166ee34a664d3cd29a9c139989512fe14/jaraco.functools-4.0.1-py3-none-any.whl
  sha256: 3b24ccb921d6b593bdceb56ce14799204f473976e2a9d4b15b04d0f2c2326664
  requires_dist:
  - more-itertools
  - sphinx>=3.5 ; extra == 'docs'
  - sphinx<7.2.5 ; extra == 'docs'
  - jaraco-packaging>=9.3 ; extra == 'docs'
  - rst-linker>=1.9 ; extra == 'docs'
  - furo ; extra == 'docs'
  - sphinx-lint ; extra == 'docs'
  - jaraco-tidelift>=1.4 ; extra == 'docs'
  - pytest>=6 ; extra == 'testing'
  - pytest-checkdocs>=2.4 ; extra == 'testing'
  - pytest-cov ; extra == 'testing'
  - pytest-enabler>=2.2 ; extra == 'testing'
  - pytest-ruff>=0.2.1 ; extra == 'testing'
  - jaraco-classes ; extra == 'testing'
  - pytest-mypy ; platform_python_implementation != 'PyPy' and extra == 'testing'
  requires_python: '>=3.8'
- kind: pypi
  name: jeepney
  version: 0.8.0
  url: https://files.pythonhosted.org/packages/ae/72/2a1e2290f1ab1e06f71f3d0f1646c9e4634e70e1d37491535e19266e8dc9/jeepney-0.8.0-py3-none-any.whl
  sha256: c0a454ad016ca575060802ee4d590dd912e35c122fa04e70306de3d076cce755
  requires_dist:
  - pytest ; extra == 'test'
  - pytest-trio ; extra == 'test'
  - pytest-asyncio>=0.17 ; extra == 'test'
  - testpath ; extra == 'test'
  - trio ; extra == 'test'
  - async-timeout ; extra == 'test'
  - trio ; extra == 'trio'
  - async-generator ; extra == 'trio' and python_version == '3.6'
  requires_python: '>=3.7'
- kind: pypi
  name: jinja2
  version: 3.1.4
  url: https://files.pythonhosted.org/packages/31/80/3a54838c3fb461f6fec263ebf3a3a41771bd05190238de3486aae8540c36/jinja2-3.1.4-py3-none-any.whl
  sha256: bc5dd2abb727a5319567b7a813e6a2e7318c39f4f487cfe6c89c6f9c7d25197d
  requires_dist:
  - markupsafe>=2.0
  - babel>=2.7 ; extra == 'i18n'
  requires_python: '>=3.7'
- kind: pypi
  name: keyring
  version: 25.2.1
  url: https://files.pythonhosted.org/packages/92/91/901f5cfeaaea04cf15f5ddf41ee053a5c9e389166477a3427fcfd055e1d9/keyring-25.2.1-py3-none-any.whl
  sha256: 2458681cdefc0dbc0b7eb6cf75d0b98e59f9ad9b2d4edd319d18f68bdca95e50
  requires_dist:
  - jaraco-classes
  - jaraco-functools
  - jaraco-context
  - importlib-metadata>=4.11.4 ; python_version < '3.12'
  - importlib-resources ; python_version < '3.9'
  - secretstorage>=3.2 ; sys_platform == 'linux'
  - jeepney>=0.4.2 ; sys_platform == 'linux'
  - pywin32-ctypes>=0.2.0 ; sys_platform == 'win32'
  - shtab>=1.1.0 ; extra == 'completion'
  - sphinx>=3.5 ; extra == 'docs'
  - jaraco-packaging>=9.3 ; extra == 'docs'
  - rst-linker>=1.9 ; extra == 'docs'
  - furo ; extra == 'docs'
  - sphinx-lint ; extra == 'docs'
  - jaraco-tidelift>=1.4 ; extra == 'docs'
  - pytest!=8.1.*,>=6 ; extra == 'testing'
  - pytest-checkdocs>=2.4 ; extra == 'testing'
  - pytest-cov ; extra == 'testing'
  - pytest-mypy ; extra == 'testing'
  - pytest-enabler>=2.2 ; extra == 'testing'
  - pytest-ruff>=0.2.1 ; extra == 'testing'
  requires_python: '>=3.8'
- kind: conda
  name: ld_impl_linux-64
  version: '2.40'
  build: hf3520f5_7
  build_number: 7
  subdir: linux-64
  url: https://conda.anaconda.org/conda-forge/linux-64/ld_impl_linux-64-2.40-hf3520f5_7.conda
  sha256: 764b6950aceaaad0c67ef925417594dd14cd2e22fff864aeef455ac259263d15
  md5: b80f2f396ca2c28b8c14c437a4ed1e74
  constrains:
  - binutils_impl_linux-64 2.40
  license: GPL-3.0-only
  license_family: GPL
  purls: []
  size: 707602
  timestamp: 1718625640445
- kind: conda
  name: libcublas
  version: 11.10.1.25
  build: he442b6f_0
  subdir: linux-64
  url: https://conda.anaconda.org/nvidia/label/cuda-11.7.0/linux-64/libcublas-11.10.1.25-he442b6f_0.tar.bz2
  md5: 12db71df5ad476eca4c1e5ba59e5bd82
  arch: x86_64
  platform: linux
  purls: []
  size: 314450443
  timestamp: 1649213079084
- kind: conda
  name: libcublas-dev
  version: 11.10.1.25
  build: h0c8ac2b_0
  subdir: linux-64
  url: https://conda.anaconda.org/nvidia/label/cuda-11.7.0/linux-64/libcublas-dev-11.10.1.25-h0c8ac2b_0.tar.bz2
  md5: 2ad42b6003cb3439a73c257b4bd356e0
  depends:
  - libcublas >=11.10.1.25
  arch: x86_64
  platform: linux
  purls: []
  size: 324267418
  timestamp: 1649213249394
- kind: conda
  name: libcufft
  version: 10.7.2.50
  build: h80a1efe_0
  subdir: linux-64
  url: https://conda.anaconda.org/nvidia/label/cuda-11.7.0/linux-64/libcufft-10.7.2.50-h80a1efe_0.tar.bz2
  md5: 92c539005489bb48dac1173c09559fe6
  arch: x86_64
  platform: linux
  purls: []
  size: 98107830
  timestamp: 1649215036926
- kind: conda
  name: libcufft-dev
  version: 10.7.2.50
  build: h59a5ac8_0
  subdir: linux-64
  url: https://conda.anaconda.org/nvidia/label/cuda-11.7.0/linux-64/libcufft-dev-10.7.2.50-h59a5ac8_0.tar.bz2
  md5: 9a74839ee7d4e6b4a767fdb3c71f8a7a
  depends:
  - libcufft >=10.7.2.50
  arch: x86_64
  platform: linux
  purls: []
  size: 205997732
  timestamp: 1649215083810
- kind: conda
  name: libcufile
  version: 1.3.0.44
  build: '0'
  subdir: linux-64
  url: https://conda.anaconda.org/nvidia/label/cuda-11.7.0/linux-64/libcufile-1.3.0.44-0.tar.bz2
  md5: bf3550b0ab35a211752c2018c9fd192a
  arch: x86_64
  platform: linux
  purls: []
  size: 552448
  timestamp: 1656528513646
- kind: conda
  name: libcufile-dev
  version: 1.3.0.44
  build: '0'
  subdir: linux-64
  url: https://conda.anaconda.org/nvidia/label/cuda-11.7.0/linux-64/libcufile-dev-1.3.0.44-0.tar.bz2
  md5: b765ba0ec97350706e0c88ed061096e7
  depends:
  - libcufile >=1.3.0.44
  arch: x86_64
  platform: linux
  purls: []
  size: 12791788
  timestamp: 1656528532807
- kind: conda
  name: libcurand
  version: 10.2.10.50
  build: heec50f7_0
  subdir: linux-64
  url: https://conda.anaconda.org/nvidia/label/cuda-11.7.0/linux-64/libcurand-10.2.10.50-heec50f7_0.tar.bz2
  md5: 00e467aec3d8e12f82bb994e434c685c
  arch: x86_64
  platform: linux
  purls: []
  size: 52796544
  timestamp: 1649213456498
- kind: conda
  name: libcurand-dev
  version: 10.2.10.50
  build: hd49a9cd_0
  subdir: linux-64
  url: https://conda.anaconda.org/nvidia/label/cuda-11.7.0/linux-64/libcurand-dev-10.2.10.50-hd49a9cd_0.tar.bz2
  md5: 37590eb41c2408c6af1801714a3ca279
  depends:
  - libcurand >=10.2.10.50
  arch: x86_64
  platform: linux
  purls: []
  size: 53180004
  timestamp: 1649213486008
- kind: conda
  name: libcusolver
  version: 11.3.5.50
  build: hcab339c_0
  subdir: linux-64
  url: https://conda.anaconda.org/nvidia/label/cuda-11.7.0/linux-64/libcusolver-11.3.5.50-hcab339c_0.tar.bz2
  md5: 4448aa4e3d7464625d372b280c41728e
  arch: x86_64
  platform: linux
  purls: []
  size: 93511094
  timestamp: 1649215013905
- kind: conda
  name: libcusolver-dev
  version: 11.3.5.50
  build: hc6eba6f_0
  subdir: linux-64
  url: https://conda.anaconda.org/nvidia/label/cuda-11.7.0/linux-64/libcusolver-dev-11.3.5.50-hc6eba6f_0.tar.bz2
  md5: 30afc179a44e93bd9ec16185256b50c8
  depends:
  - libcusolver >=11.3.5.50
  arch: x86_64
  platform: linux
  purls: []
  size: 65246418
  timestamp: 1649215087514
- kind: conda
  name: libcusparse
  version: 11.7.3.50
  build: h6aaafad_0
  subdir: linux-64
  url: https://conda.anaconda.org/nvidia/label/cuda-11.7.0/linux-64/libcusparse-11.7.3.50-h6aaafad_0.tar.bz2
  md5: d08e053b281fcd900a088fb2f2eaacb9
  arch: x86_64
  platform: linux
  purls: []
  size: 155592022
  timestamp: 1649213972450
- kind: conda
  name: libcusparse-dev
  version: 11.7.3.50
  build: hc644b96_0
  subdir: linux-64
  url: https://conda.anaconda.org/nvidia/label/cuda-11.7.0/linux-64/libcusparse-dev-11.7.3.50-hc644b96_0.tar.bz2
  md5: 511128895df21b0f832e29865b56db35
  depends:
  - libcusparse >=11.7.3.50
  arch: x86_64
  platform: linux
  purls: []
  size: 315781272
  timestamp: 1649214045356
- kind: conda
  name: libffi
  version: 3.2.1
  build: he1b5a44_1007
  build_number: 1007
  subdir: linux-64
  url: https://conda.anaconda.org/conda-forge/linux-64/libffi-3.2.1-he1b5a44_1007.tar.bz2
  sha256: 992246df63724484e9ee8652ce3ca0237f707961beab8b813096bbc647cf84f4
  md5: 11389072d7d6036fd811c3d9460475cd
  depends:
  - libgcc-ng >=7.3.0
  - libstdcxx-ng >=7.3.0
  license: Custom
  purls: []
  size: 48003
  timestamp: 1584559351227
- kind: conda
  name: libgcc-ng
  version: 14.1.0
  build: h77fa898_0
  subdir: linux-64
  url: https://conda.anaconda.org/conda-forge/linux-64/libgcc-ng-14.1.0-h77fa898_0.conda
  sha256: b8e869ac96591cda2704bf7e77a301025e405227791a0bddf14a3dac65125538
  md5: ca0fad6a41ddaef54a153b78eccb5037
  depends:
  - _libgcc_mutex 0.1 conda_forge
  - _openmp_mutex >=4.5
  constrains:
  - libgomp 14.1.0 h77fa898_0
  license: GPL-3.0-only WITH GCC-exception-3.1
  license_family: GPL
  purls: []
  size: 842109
  timestamp: 1719538896937
- kind: conda
  name: libgomp
  version: 14.1.0
  build: h77fa898_0
  subdir: linux-64
  url: https://conda.anaconda.org/conda-forge/linux-64/libgomp-14.1.0-h77fa898_0.conda
  sha256: 7699df61a1f6c644b3576a40f54791561f2845983120477a16116b951c9cdb05
  md5: ae061a5ed5f05818acdf9adab72c146d
  depends:
  - _libgcc_mutex 0.1 conda_forge
  license: GPL-3.0-only WITH GCC-exception-3.1
  license_family: GPL
  purls: []
  size: 456925
  timestamp: 1719538796073
- kind: conda
  name: libnpp
  version: 11.7.3.21
  build: h3effbd9_0
  subdir: linux-64
  url: https://conda.anaconda.org/nvidia/label/cuda-11.7.0/linux-64/libnpp-11.7.3.21-h3effbd9_0.tar.bz2
  md5: 0450f6bb03d24424334573ba05687130
  arch: x86_64
  platform: linux
  purls: []
  size: 124218053
  timestamp: 1647673432276
- kind: conda
  name: libnpp-dev
  version: 11.7.3.21
  build: hb6476a9_0
  subdir: linux-64
  url: https://conda.anaconda.org/nvidia/label/cuda-11.7.0/linux-64/libnpp-dev-11.7.3.21-hb6476a9_0.tar.bz2
  md5: 88a90901316877a2873e88800a7c52d7
  depends:
  - libnpp >=11.7.3.21
  arch: x86_64
  platform: linux
  purls: []
  size: 121327534
  timestamp: 1647673495804
- kind: conda
  name: libnvjpeg
  version: 11.7.2.34
  build: hfe236c7_0
  subdir: linux-64
  url: https://conda.anaconda.org/nvidia/label/cuda-11.7.0/linux-64/libnvjpeg-11.7.2.34-hfe236c7_0.tar.bz2
  md5: f2b4df286504479597a82a83bc3458e0
  arch: x86_64
  platform: linux
  purls: []
  size: 2448233
  timestamp: 1649213785605
- kind: conda
  name: libnvjpeg-dev
  version: 11.7.2.34
  build: h2e48410_0
  subdir: linux-64
  url: https://conda.anaconda.org/nvidia/label/cuda-11.7.0/linux-64/libnvjpeg-dev-11.7.2.34-h2e48410_0.tar.bz2
  md5: f87c91a0fab81a8abbea228fd8808277
  depends:
  - libnvjpeg >=11.7.2.34
  arch: x86_64
  platform: linux
  purls: []
  size: 2126625
  timestamp: 1649213787489
- kind: conda
=======
- kind: pypi
  name: decorator
  version: 5.1.1
  url: https://files.pythonhosted.org/packages/d5/50/83c593b07763e1161326b3b8c6686f0f4b0f24d5526546bee538c89837d6/decorator-5.1.1-py3-none-any.whl
  sha256: b8c3f85900b9dc423225913c5aace94729fe1fa9763b38939a95226f02d37186
  requires_python: '>=3.5'
- kind: pypi
  name: deprecated
  version: 1.2.14
  url: https://files.pythonhosted.org/packages/20/8d/778b7d51b981a96554f29136cd59ca7880bf58094338085bcf2a979a0e6a/Deprecated-1.2.14-py2.py3-none-any.whl
  sha256: 6fac8b097794a90302bdbb17b9b815e732d3c4720583ff1b198499d78470466c
  requires_dist:
  - wrapt<2,>=1.10
  - tox ; extra == 'dev'
  - pytest ; extra == 'dev'
  - pytest-cov ; extra == 'dev'
  - bump2version<1 ; extra == 'dev'
  - sphinx<2 ; extra == 'dev'
  requires_python: '>=2.7,!=3.0.*,!=3.1.*,!=3.2.*,!=3.3.*'
- kind: pypi
  name: docutils
  version: 0.20.1
  url: https://files.pythonhosted.org/packages/26/87/f238c0670b94533ac0353a4e2a1a771a0cc73277b88bff23d3ae35a256c1/docutils-0.20.1-py3-none-any.whl
  sha256: 96f387a2c5562db4476f09f13bbab2192e764cac08ebbf3a34a95d9b1e4a59d6
  requires_python: '>=3.7'
- kind: pypi
  name: exceptiongroup
  version: 1.2.1
  url: https://files.pythonhosted.org/packages/01/90/79fe92dd413a9cab314ef5c591b5aa9b9ba787ae4cadab75055b0ae00b33/exceptiongroup-1.2.1-py3-none-any.whl
  sha256: 5258b9ed329c5bbdd31a309f53cbfb0b155341807f6ff7606a1e801a891b29ad
  requires_dist:
  - pytest>=6 ; extra == 'test'
  requires_python: '>=3.7'
- kind: pypi
  name: fabric
  version: 3.2.2
  url: https://files.pythonhosted.org/packages/d6/1f/e99e23ee01847147fa194e8d41cfcf2535a2dbfcb51414c541cadb15c5d7/fabric-3.2.2-py3-none-any.whl
  sha256: 91c47c0be68b14936c88b34da8a1f55e5710fd28397dac5d4ff2e21558113a6f
  requires_dist:
  - invoke>=2.0
  - paramiko>=2.4
  - decorator>=5
  - deprecated>=1.2
  - pytest>=7 ; extra == 'pytest'
- kind: pypi
  name: filelock
  version: 3.15.4
  url: https://files.pythonhosted.org/packages/ae/f0/48285f0262fe47103a4a45972ed2f9b93e4c80b8fd609fa98da78b2a5706/filelock-3.15.4-py3-none-any.whl
  sha256: 6ca1fffae96225dab4c6eaf1c4f4f28cd2568d3ec2a44e15a08520504de468e7
  requires_dist:
  - furo>=2023.9.10 ; extra == 'docs'
  - sphinx-autodoc-typehints!=1.23.4,>=1.25.2 ; extra == 'docs'
  - sphinx>=7.2.6 ; extra == 'docs'
  - covdefaults>=2.3 ; extra == 'testing'
  - coverage>=7.3.2 ; extra == 'testing'
  - diff-cover>=8.0.1 ; extra == 'testing'
  - pytest-asyncio>=0.21 ; extra == 'testing'
  - pytest-cov>=4.1 ; extra == 'testing'
  - pytest-mock>=3.12 ; extra == 'testing'
  - pytest-timeout>=2.2 ; extra == 'testing'
  - pytest>=7.4.3 ; extra == 'testing'
  - virtualenv>=20.26.2 ; extra == 'testing'
  - typing-extensions>=4.8 ; python_version < '3.11' and extra == 'typing'
  requires_python: '>=3.8'
- kind: pypi
  name: fsspec
  version: 2024.6.1
  url: https://files.pythonhosted.org/packages/5e/44/73bea497ac69bafde2ee4269292fa3b41f1198f4bb7bbaaabde30ad29d4a/fsspec-2024.6.1-py3-none-any.whl
  sha256: 3cb443f8bcd2efb31295a5b9fdb02aee81d8452c80d28f97a6d0959e6cee101e
  requires_dist:
  - adlfs ; extra == 'abfs'
  - adlfs ; extra == 'adl'
  - pyarrow>=1 ; extra == 'arrow'
  - dask ; extra == 'dask'
  - distributed ; extra == 'dask'
  - pre-commit ; extra == 'dev'
  - ruff ; extra == 'dev'
  - numpydoc ; extra == 'doc'
  - sphinx ; extra == 'doc'
  - sphinx-design ; extra == 'doc'
  - sphinx-rtd-theme ; extra == 'doc'
  - yarl ; extra == 'doc'
  - dropbox ; extra == 'dropbox'
  - dropboxdrivefs ; extra == 'dropbox'
  - requests ; extra == 'dropbox'
  - adlfs ; extra == 'full'
  - aiohttp!=4.0.0a0,!=4.0.0a1 ; extra == 'full'
  - dask ; extra == 'full'
  - distributed ; extra == 'full'
  - dropbox ; extra == 'full'
  - dropboxdrivefs ; extra == 'full'
  - fusepy ; extra == 'full'
  - gcsfs ; extra == 'full'
  - libarchive-c ; extra == 'full'
  - ocifs ; extra == 'full'
  - panel ; extra == 'full'
  - paramiko ; extra == 'full'
  - pyarrow>=1 ; extra == 'full'
  - pygit2 ; extra == 'full'
  - requests ; extra == 'full'
  - s3fs ; extra == 'full'
  - smbprotocol ; extra == 'full'
  - tqdm ; extra == 'full'
  - fusepy ; extra == 'fuse'
  - gcsfs ; extra == 'gcs'
  - pygit2 ; extra == 'git'
  - requests ; extra == 'github'
  - gcsfs ; extra == 'gs'
  - panel ; extra == 'gui'
  - pyarrow>=1 ; extra == 'hdfs'
  - aiohttp!=4.0.0a0,!=4.0.0a1 ; extra == 'http'
  - libarchive-c ; extra == 'libarchive'
  - ocifs ; extra == 'oci'
  - s3fs ; extra == 's3'
  - paramiko ; extra == 'sftp'
  - smbprotocol ; extra == 'smb'
  - paramiko ; extra == 'ssh'
  - aiohttp!=4.0.0a0,!=4.0.0a1 ; extra == 'test'
  - numpy ; extra == 'test'
  - pytest ; extra == 'test'
  - pytest-asyncio!=0.22.0 ; extra == 'test'
  - pytest-benchmark ; extra == 'test'
  - pytest-cov ; extra == 'test'
  - pytest-mock ; extra == 'test'
  - pytest-recording ; extra == 'test'
  - pytest-rerunfailures ; extra == 'test'
  - requests ; extra == 'test'
  - aiobotocore<3.0.0,>=2.5.4 ; extra == 'test-downstream'
  - dask-expr ; extra == 'test-downstream'
  - dask[dataframe,test] ; extra == 'test-downstream'
  - moto[server]<5,>4 ; extra == 'test-downstream'
  - pytest-timeout ; extra == 'test-downstream'
  - xarray ; extra == 'test-downstream'
  - adlfs ; extra == 'test-full'
  - aiohttp!=4.0.0a0,!=4.0.0a1 ; extra == 'test-full'
  - cloudpickle ; extra == 'test-full'
  - dask ; extra == 'test-full'
  - distributed ; extra == 'test-full'
  - dropbox ; extra == 'test-full'
  - dropboxdrivefs ; extra == 'test-full'
  - fastparquet ; extra == 'test-full'
  - fusepy ; extra == 'test-full'
  - gcsfs ; extra == 'test-full'
  - jinja2 ; extra == 'test-full'
  - kerchunk ; extra == 'test-full'
  - libarchive-c ; extra == 'test-full'
  - lz4 ; extra == 'test-full'
  - notebook ; extra == 'test-full'
  - numpy ; extra == 'test-full'
  - ocifs ; extra == 'test-full'
  - pandas ; extra == 'test-full'
  - panel ; extra == 'test-full'
  - paramiko ; extra == 'test-full'
  - pyarrow ; extra == 'test-full'
  - pyarrow>=1 ; extra == 'test-full'
  - pyftpdlib ; extra == 'test-full'
  - pygit2 ; extra == 'test-full'
  - pytest ; extra == 'test-full'
  - pytest-asyncio!=0.22.0 ; extra == 'test-full'
  - pytest-benchmark ; extra == 'test-full'
  - pytest-cov ; extra == 'test-full'
  - pytest-mock ; extra == 'test-full'
  - pytest-recording ; extra == 'test-full'
  - pytest-rerunfailures ; extra == 'test-full'
  - python-snappy ; extra == 'test-full'
  - requests ; extra == 'test-full'
  - smbprotocol ; extra == 'test-full'
  - tqdm ; extra == 'test-full'
  - urllib3 ; extra == 'test-full'
  - zarr ; extra == 'test-full'
  - zstandard ; extra == 'test-full'
  - tqdm ; extra == 'tqdm'
  requires_python: '>=3.8'
- kind: conda
  name: gds-tools
  version: 1.3.0.44
  build: '0'
  subdir: linux-64
  url: https://conda.anaconda.org/nvidia/label/cuda-11.7.0/linux-64/gds-tools-1.3.0.44-0.tar.bz2
  md5: 119fc5cfc6250cfb80c85baacd32779c
  depends:
  - libcufile >=1.3.0.44
  arch: x86_64
  platform: linux
  purls: []
  size: 41628234
  timestamp: 1656528515966
- kind: pypi
  name: huggingface-hub
  version: 0.24.5
  url: https://files.pythonhosted.org/packages/0b/05/31b21998f68c31e7ffcc27ff08531fb9af5506d765ce8d661fb0036e6918/huggingface_hub-0.24.5-py3-none-any.whl
  sha256: d93fb63b1f1a919a22ce91a14518974e81fc4610bf344dfe7572343ce8d3aced
  requires_dist:
  - filelock
  - fsspec>=2023.5.0
  - packaging>=20.9
  - pyyaml>=5.1
  - requests
  - tqdm>=4.42.1
  - typing-extensions>=3.7.4.3
  - inquirerpy==0.3.4 ; extra == 'all'
  - aiohttp ; extra == 'all'
  - minijinja>=1.0 ; extra == 'all'
  - jedi ; extra == 'all'
  - jinja2 ; extra == 'all'
  - pytest<8.2.2,>=8.1.1 ; extra == 'all'
  - pytest-cov ; extra == 'all'
  - pytest-env ; extra == 'all'
  - pytest-xdist ; extra == 'all'
  - pytest-vcr ; extra == 'all'
  - pytest-asyncio ; extra == 'all'
  - pytest-rerunfailures ; extra == 'all'
  - pytest-mock ; extra == 'all'
  - urllib3<2.0 ; extra == 'all'
  - soundfile ; extra == 'all'
  - pillow ; extra == 'all'
  - gradio ; extra == 'all'
  - numpy ; extra == 'all'
  - fastapi ; extra == 'all'
  - ruff>=0.5.0 ; extra == 'all'
  - mypy==1.5.1 ; extra == 'all'
  - typing-extensions>=4.8.0 ; extra == 'all'
  - types-pyyaml ; extra == 'all'
  - types-requests ; extra == 'all'
  - types-simplejson ; extra == 'all'
  - types-toml ; extra == 'all'
  - types-tqdm ; extra == 'all'
  - types-urllib3 ; extra == 'all'
  - inquirerpy==0.3.4 ; extra == 'cli'
  - inquirerpy==0.3.4 ; extra == 'dev'
  - aiohttp ; extra == 'dev'
  - minijinja>=1.0 ; extra == 'dev'
  - jedi ; extra == 'dev'
  - jinja2 ; extra == 'dev'
  - pytest<8.2.2,>=8.1.1 ; extra == 'dev'
  - pytest-cov ; extra == 'dev'
  - pytest-env ; extra == 'dev'
  - pytest-xdist ; extra == 'dev'
  - pytest-vcr ; extra == 'dev'
  - pytest-asyncio ; extra == 'dev'
  - pytest-rerunfailures ; extra == 'dev'
  - pytest-mock ; extra == 'dev'
  - urllib3<2.0 ; extra == 'dev'
  - soundfile ; extra == 'dev'
  - pillow ; extra == 'dev'
  - gradio ; extra == 'dev'
  - numpy ; extra == 'dev'
  - fastapi ; extra == 'dev'
  - ruff>=0.5.0 ; extra == 'dev'
  - mypy==1.5.1 ; extra == 'dev'
  - typing-extensions>=4.8.0 ; extra == 'dev'
  - types-pyyaml ; extra == 'dev'
  - types-requests ; extra == 'dev'
  - types-simplejson ; extra == 'dev'
  - types-toml ; extra == 'dev'
  - types-tqdm ; extra == 'dev'
  - types-urllib3 ; extra == 'dev'
  - toml ; extra == 'fastai'
  - fastai>=2.4 ; extra == 'fastai'
  - fastcore>=1.3.27 ; extra == 'fastai'
  - hf-transfer>=0.1.4 ; extra == 'hf_transfer'
  - aiohttp ; extra == 'inference'
  - minijinja>=1.0 ; extra == 'inference'
  - ruff>=0.5.0 ; extra == 'quality'
  - mypy==1.5.1 ; extra == 'quality'
  - tensorflow ; extra == 'tensorflow'
  - pydot ; extra == 'tensorflow'
  - graphviz ; extra == 'tensorflow'
  - tensorflow ; extra == 'tensorflow-testing'
  - keras<3.0 ; extra == 'tensorflow-testing'
  - inquirerpy==0.3.4 ; extra == 'testing'
  - aiohttp ; extra == 'testing'
  - minijinja>=1.0 ; extra == 'testing'
  - jedi ; extra == 'testing'
  - jinja2 ; extra == 'testing'
  - pytest<8.2.2,>=8.1.1 ; extra == 'testing'
  - pytest-cov ; extra == 'testing'
  - pytest-env ; extra == 'testing'
  - pytest-xdist ; extra == 'testing'
  - pytest-vcr ; extra == 'testing'
  - pytest-asyncio ; extra == 'testing'
  - pytest-rerunfailures ; extra == 'testing'
  - pytest-mock ; extra == 'testing'
  - urllib3<2.0 ; extra == 'testing'
  - soundfile ; extra == 'testing'
  - pillow ; extra == 'testing'
  - gradio ; extra == 'testing'
  - numpy ; extra == 'testing'
  - fastapi ; extra == 'testing'
  - torch ; extra == 'torch'
  - safetensors[torch] ; extra == 'torch'
  - typing-extensions>=4.8.0 ; extra == 'typing'
  - types-pyyaml ; extra == 'typing'
  - types-requests ; extra == 'typing'
  - types-simplejson ; extra == 'typing'
  - types-toml ; extra == 'typing'
  - types-tqdm ; extra == 'typing'
  - types-urllib3 ; extra == 'typing'
  requires_python: '>=3.8.0'
- kind: pypi
  name: idna
  version: '3.7'
  url: https://files.pythonhosted.org/packages/e5/3e/741d8c82801c347547f8a2a06aa57dbb1992be9e948df2ea0eda2c8b79e8/idna-3.7-py3-none-any.whl
  sha256: 82fee1fc78add43492d3a1898bfa6d8a904cc97d8427f683ed8e798d07761aa0
  requires_python: '>=3.5'
- kind: pypi
  name: importlib-metadata
  version: 8.0.0
  url: https://files.pythonhosted.org/packages/dc/ef/38766b2edb096260d9b1b6ad35adaa0bce3b0567abb452b21eb074af88c4/importlib_metadata-8.0.0-py3-none-any.whl
  sha256: 15584cf2b1bf449d98ff8a6ff1abef57bf20f3ac6454f431736cd3e660921b2f
  requires_dist:
  - zipp>=0.5
  - typing-extensions>=3.6.4 ; python_version < '3.8'
  - sphinx>=3.5 ; extra == 'doc'
  - jaraco-packaging>=9.3 ; extra == 'doc'
  - rst-linker>=1.9 ; extra == 'doc'
  - furo ; extra == 'doc'
  - sphinx-lint ; extra == 'doc'
  - jaraco-tidelift>=1.4 ; extra == 'doc'
  - ipython ; extra == 'perf'
  - pytest!=8.1.*,>=6 ; extra == 'test'
  - pytest-checkdocs>=2.4 ; extra == 'test'
  - pytest-cov ; extra == 'test'
  - pytest-mypy ; extra == 'test'
  - pytest-enabler>=2.2 ; extra == 'test'
  - pytest-ruff>=0.2.1 ; extra == 'test'
  - packaging ; extra == 'test'
  - pyfakefs ; extra == 'test'
  - flufl-flake8 ; extra == 'test'
  - pytest-perf>=0.9.2 ; extra == 'test'
  - jaraco-test>=5.4 ; extra == 'test'
  - importlib-resources>=1.3 ; python_version < '3.9' and extra == 'test'
  requires_python: '>=3.8'
- kind: pypi
  name: importlib-resources
  version: 6.4.0
  url: https://files.pythonhosted.org/packages/75/06/4df55e1b7b112d183f65db9503bff189e97179b256e1ea450a3c365241e0/importlib_resources-6.4.0-py3-none-any.whl
  sha256: 50d10f043df931902d4194ea07ec57960f66a80449ff867bfe782b4c486ba78c
  requires_dist:
  - zipp>=3.1.0 ; python_version < '3.10'
  - sphinx>=3.5 ; extra == 'docs'
  - sphinx<7.2.5 ; extra == 'docs'
  - jaraco-packaging>=9.3 ; extra == 'docs'
  - rst-linker>=1.9 ; extra == 'docs'
  - furo ; extra == 'docs'
  - sphinx-lint ; extra == 'docs'
  - jaraco-tidelift>=1.4 ; extra == 'docs'
  - pytest>=6 ; extra == 'testing'
  - pytest-checkdocs>=2.4 ; extra == 'testing'
  - pytest-cov ; extra == 'testing'
  - pytest-enabler>=2.2 ; extra == 'testing'
  - pytest-ruff>=0.2.1 ; extra == 'testing'
  - zipp>=3.17 ; extra == 'testing'
  - jaraco-test>=5.4 ; extra == 'testing'
  - pytest-mypy ; platform_python_implementation != 'PyPy' and extra == 'testing'
  requires_python: '>=3.8'
- kind: pypi
  name: iniconfig
  version: 2.0.0
  url: https://files.pythonhosted.org/packages/ef/a6/62565a6e1cf69e10f5727360368e451d4b7f58beeac6173dc9db836a5b46/iniconfig-2.0.0-py3-none-any.whl
  sha256: b6a85871a79d2e3b22d2d1b94ac2824226a63c6b741c88f7ae975f18b6778374
  requires_python: '>=3.7'
- kind: pypi
  name: invoke
  version: 2.2.0
  url: https://files.pythonhosted.org/packages/0a/66/7f8c48009c72d73bc6bbe6eb87ac838d6a526146f7dab14af671121eb379/invoke-2.2.0-py3-none-any.whl
  sha256: 6ea924cc53d4f78e3d98bc436b08069a03077e6f85ad1ddaa8a116d7dad15820
  requires_python: '>=3.6'
- kind: pypi
  name: jaraco-classes
  version: 3.4.0
  url: https://files.pythonhosted.org/packages/7f/66/b15ce62552d84bbfcec9a4873ab79d993a1dd4edb922cbfccae192bd5b5f/jaraco.classes-3.4.0-py3-none-any.whl
  sha256: f662826b6bed8cace05e7ff873ce0f9283b5c924470fe664fff1c2f00f581790
  requires_dist:
  - more-itertools
  - sphinx>=3.5 ; extra == 'docs'
  - jaraco-packaging>=9.3 ; extra == 'docs'
  - rst-linker>=1.9 ; extra == 'docs'
  - furo ; extra == 'docs'
  - sphinx-lint ; extra == 'docs'
  - jaraco-tidelift>=1.4 ; extra == 'docs'
  - pytest>=6 ; extra == 'testing'
  - pytest-checkdocs>=2.4 ; extra == 'testing'
  - pytest-cov ; extra == 'testing'
  - pytest-mypy ; extra == 'testing'
  - pytest-enabler>=2.2 ; extra == 'testing'
  - pytest-ruff>=0.2.1 ; extra == 'testing'
  requires_python: '>=3.8'
- kind: pypi
  name: jaraco-context
  version: 5.3.0
  url: https://files.pythonhosted.org/packages/d2/40/11b7bc1898cf1dcb87ccbe09b39f5088634ac78bb25f3383ff541c2b40aa/jaraco.context-5.3.0-py3-none-any.whl
  sha256: 3e16388f7da43d384a1a7cd3452e72e14732ac9fe459678773a3608a812bf266
  requires_dist:
  - backports-tarfile ; python_version < '3.12'
  - sphinx>=3.5 ; extra == 'docs'
  - jaraco-packaging>=9.3 ; extra == 'docs'
  - rst-linker>=1.9 ; extra == 'docs'
  - furo ; extra == 'docs'
  - sphinx-lint ; extra == 'docs'
  - jaraco-tidelift>=1.4 ; extra == 'docs'
  - pytest!=8.1.1,>=6 ; extra == 'testing'
  - pytest-checkdocs>=2.4 ; extra == 'testing'
  - pytest-cov ; extra == 'testing'
  - pytest-mypy ; extra == 'testing'
  - pytest-enabler>=2.2 ; extra == 'testing'
  - pytest-ruff>=0.2.1 ; extra == 'testing'
  - portend ; extra == 'testing'
  requires_python: '>=3.8'
- kind: pypi
  name: jaraco-functools
  version: 4.0.1
  url: https://files.pythonhosted.org/packages/c3/ac/d0bf0d37a9f95f69a5efc5685d9166ee34a664d3cd29a9c139989512fe14/jaraco.functools-4.0.1-py3-none-any.whl
  sha256: 3b24ccb921d6b593bdceb56ce14799204f473976e2a9d4b15b04d0f2c2326664
  requires_dist:
  - more-itertools
  - sphinx>=3.5 ; extra == 'docs'
  - sphinx<7.2.5 ; extra == 'docs'
  - jaraco-packaging>=9.3 ; extra == 'docs'
  - rst-linker>=1.9 ; extra == 'docs'
  - furo ; extra == 'docs'
  - sphinx-lint ; extra == 'docs'
  - jaraco-tidelift>=1.4 ; extra == 'docs'
  - pytest>=6 ; extra == 'testing'
  - pytest-checkdocs>=2.4 ; extra == 'testing'
  - pytest-cov ; extra == 'testing'
  - pytest-enabler>=2.2 ; extra == 'testing'
  - pytest-ruff>=0.2.1 ; extra == 'testing'
  - jaraco-classes ; extra == 'testing'
  - pytest-mypy ; platform_python_implementation != 'PyPy' and extra == 'testing'
  requires_python: '>=3.8'
- kind: pypi
  name: jeepney
  version: 0.8.0
  url: https://files.pythonhosted.org/packages/ae/72/2a1e2290f1ab1e06f71f3d0f1646c9e4634e70e1d37491535e19266e8dc9/jeepney-0.8.0-py3-none-any.whl
  sha256: c0a454ad016ca575060802ee4d590dd912e35c122fa04e70306de3d076cce755
  requires_dist:
  - pytest ; extra == 'test'
  - pytest-trio ; extra == 'test'
  - pytest-asyncio>=0.17 ; extra == 'test'
  - testpath ; extra == 'test'
  - trio ; extra == 'test'
  - async-timeout ; extra == 'test'
  - trio ; extra == 'trio'
  - async-generator ; extra == 'trio' and python_version == '3.6'
  requires_python: '>=3.7'
- kind: pypi
  name: jinja2
  version: 3.1.4
  url: https://files.pythonhosted.org/packages/31/80/3a54838c3fb461f6fec263ebf3a3a41771bd05190238de3486aae8540c36/jinja2-3.1.4-py3-none-any.whl
  sha256: bc5dd2abb727a5319567b7a813e6a2e7318c39f4f487cfe6c89c6f9c7d25197d
  requires_dist:
  - markupsafe>=2.0
  - babel>=2.7 ; extra == 'i18n'
  requires_python: '>=3.7'
- kind: pypi
  name: keyring
  version: 25.2.1
  url: https://files.pythonhosted.org/packages/92/91/901f5cfeaaea04cf15f5ddf41ee053a5c9e389166477a3427fcfd055e1d9/keyring-25.2.1-py3-none-any.whl
  sha256: 2458681cdefc0dbc0b7eb6cf75d0b98e59f9ad9b2d4edd319d18f68bdca95e50
  requires_dist:
  - jaraco-classes
  - jaraco-functools
  - jaraco-context
  - importlib-metadata>=4.11.4 ; python_version < '3.12'
  - importlib-resources ; python_version < '3.9'
  - secretstorage>=3.2 ; sys_platform == 'linux'
  - jeepney>=0.4.2 ; sys_platform == 'linux'
  - pywin32-ctypes>=0.2.0 ; sys_platform == 'win32'
  - shtab>=1.1.0 ; extra == 'completion'
  - sphinx>=3.5 ; extra == 'docs'
  - jaraco-packaging>=9.3 ; extra == 'docs'
  - rst-linker>=1.9 ; extra == 'docs'
  - furo ; extra == 'docs'
  - sphinx-lint ; extra == 'docs'
  - jaraco-tidelift>=1.4 ; extra == 'docs'
  - pytest!=8.1.*,>=6 ; extra == 'testing'
  - pytest-checkdocs>=2.4 ; extra == 'testing'
  - pytest-cov ; extra == 'testing'
  - pytest-mypy ; extra == 'testing'
  - pytest-enabler>=2.2 ; extra == 'testing'
  - pytest-ruff>=0.2.1 ; extra == 'testing'
  requires_python: '>=3.8'
- kind: conda
  name: ld_impl_linux-64
  version: '2.40'
  build: hf3520f5_7
  build_number: 7
  subdir: linux-64
  url: https://conda.anaconda.org/conda-forge/linux-64/ld_impl_linux-64-2.40-hf3520f5_7.conda
  sha256: 764b6950aceaaad0c67ef925417594dd14cd2e22fff864aeef455ac259263d15
  md5: b80f2f396ca2c28b8c14c437a4ed1e74
  constrains:
  - binutils_impl_linux-64 2.40
  license: GPL-3.0-only
  license_family: GPL
  purls: []
  size: 707602
  timestamp: 1718625640445
- kind: conda
  name: libcublas
  version: 11.10.1.25
  build: he442b6f_0
  subdir: linux-64
  url: https://conda.anaconda.org/nvidia/label/cuda-11.7.0/linux-64/libcublas-11.10.1.25-he442b6f_0.tar.bz2
  md5: 12db71df5ad476eca4c1e5ba59e5bd82
  arch: x86_64
  platform: linux
  purls: []
  size: 314450443
  timestamp: 1649213079084
- kind: conda
  name: libcublas-dev
  version: 11.10.1.25
  build: h0c8ac2b_0
  subdir: linux-64
  url: https://conda.anaconda.org/nvidia/label/cuda-11.7.0/linux-64/libcublas-dev-11.10.1.25-h0c8ac2b_0.tar.bz2
  md5: 2ad42b6003cb3439a73c257b4bd356e0
  depends:
  - libcublas >=11.10.1.25
  arch: x86_64
  platform: linux
  purls: []
  size: 324267418
  timestamp: 1649213249394
- kind: conda
  name: libcufft
  version: 10.7.2.50
  build: h80a1efe_0
  subdir: linux-64
  url: https://conda.anaconda.org/nvidia/label/cuda-11.7.0/linux-64/libcufft-10.7.2.50-h80a1efe_0.tar.bz2
  md5: 92c539005489bb48dac1173c09559fe6
  arch: x86_64
  platform: linux
  purls: []
  size: 98107830
  timestamp: 1649215036926
- kind: conda
  name: libcufft-dev
  version: 10.7.2.50
  build: h59a5ac8_0
  subdir: linux-64
  url: https://conda.anaconda.org/nvidia/label/cuda-11.7.0/linux-64/libcufft-dev-10.7.2.50-h59a5ac8_0.tar.bz2
  md5: 9a74839ee7d4e6b4a767fdb3c71f8a7a
  depends:
  - libcufft >=10.7.2.50
  arch: x86_64
  platform: linux
  purls: []
  size: 205997732
  timestamp: 1649215083810
- kind: conda
  name: libcufile
  version: 1.3.0.44
  build: '0'
  subdir: linux-64
  url: https://conda.anaconda.org/nvidia/label/cuda-11.7.0/linux-64/libcufile-1.3.0.44-0.tar.bz2
  md5: bf3550b0ab35a211752c2018c9fd192a
  arch: x86_64
  platform: linux
  purls: []
  size: 552448
  timestamp: 1656528513646
- kind: conda
  name: libcufile-dev
  version: 1.3.0.44
  build: '0'
  subdir: linux-64
  url: https://conda.anaconda.org/nvidia/label/cuda-11.7.0/linux-64/libcufile-dev-1.3.0.44-0.tar.bz2
  md5: b765ba0ec97350706e0c88ed061096e7
  depends:
  - libcufile >=1.3.0.44
  arch: x86_64
  platform: linux
  purls: []
  size: 12791788
  timestamp: 1656528532807
- kind: conda
  name: libcurand
  version: 10.2.10.50
  build: heec50f7_0
  subdir: linux-64
  url: https://conda.anaconda.org/nvidia/label/cuda-11.7.0/linux-64/libcurand-10.2.10.50-heec50f7_0.tar.bz2
  md5: 00e467aec3d8e12f82bb994e434c685c
  arch: x86_64
  platform: linux
  purls: []
  size: 52796544
  timestamp: 1649213456498
- kind: conda
  name: libcurand-dev
  version: 10.2.10.50
  build: hd49a9cd_0
  subdir: linux-64
  url: https://conda.anaconda.org/nvidia/label/cuda-11.7.0/linux-64/libcurand-dev-10.2.10.50-hd49a9cd_0.tar.bz2
  md5: 37590eb41c2408c6af1801714a3ca279
  depends:
  - libcurand >=10.2.10.50
  arch: x86_64
  platform: linux
  purls: []
  size: 53180004
  timestamp: 1649213486008
- kind: conda
  name: libcusolver
  version: 11.3.5.50
  build: hcab339c_0
  subdir: linux-64
  url: https://conda.anaconda.org/nvidia/label/cuda-11.7.0/linux-64/libcusolver-11.3.5.50-hcab339c_0.tar.bz2
  md5: 4448aa4e3d7464625d372b280c41728e
  arch: x86_64
  platform: linux
  purls: []
  size: 93511094
  timestamp: 1649215013905
- kind: conda
  name: libcusolver-dev
  version: 11.3.5.50
  build: hc6eba6f_0
  subdir: linux-64
  url: https://conda.anaconda.org/nvidia/label/cuda-11.7.0/linux-64/libcusolver-dev-11.3.5.50-hc6eba6f_0.tar.bz2
  md5: 30afc179a44e93bd9ec16185256b50c8
  depends:
  - libcusolver >=11.3.5.50
  arch: x86_64
  platform: linux
  purls: []
  size: 65246418
  timestamp: 1649215087514
- kind: conda
  name: libcusparse
  version: 11.7.3.50
  build: h6aaafad_0
  subdir: linux-64
  url: https://conda.anaconda.org/nvidia/label/cuda-11.7.0/linux-64/libcusparse-11.7.3.50-h6aaafad_0.tar.bz2
  md5: d08e053b281fcd900a088fb2f2eaacb9
  arch: x86_64
  platform: linux
  purls: []
  size: 155592022
  timestamp: 1649213972450
- kind: conda
  name: libcusparse-dev
  version: 11.7.3.50
  build: hc644b96_0
  subdir: linux-64
  url: https://conda.anaconda.org/nvidia/label/cuda-11.7.0/linux-64/libcusparse-dev-11.7.3.50-hc644b96_0.tar.bz2
  md5: 511128895df21b0f832e29865b56db35
  depends:
  - libcusparse >=11.7.3.50
  arch: x86_64
  platform: linux
  purls: []
  size: 315781272
  timestamp: 1649214045356
- kind: conda
  name: libffi
  version: 3.2.1
  build: he1b5a44_1007
  build_number: 1007
  subdir: linux-64
  url: https://conda.anaconda.org/conda-forge/linux-64/libffi-3.2.1-he1b5a44_1007.tar.bz2
  sha256: 992246df63724484e9ee8652ce3ca0237f707961beab8b813096bbc647cf84f4
  md5: 11389072d7d6036fd811c3d9460475cd
  depends:
  - libgcc-ng >=7.3.0
  - libstdcxx-ng >=7.3.0
  license: Custom
  purls: []
  size: 48003
  timestamp: 1584559351227
- kind: conda
  name: libgcc-ng
  version: 14.1.0
  build: h77fa898_0
  subdir: linux-64
  url: https://conda.anaconda.org/conda-forge/linux-64/libgcc-ng-14.1.0-h77fa898_0.conda
  sha256: b8e869ac96591cda2704bf7e77a301025e405227791a0bddf14a3dac65125538
  md5: ca0fad6a41ddaef54a153b78eccb5037
  depends:
  - _libgcc_mutex 0.1 conda_forge
  - _openmp_mutex >=4.5
  constrains:
  - libgomp 14.1.0 h77fa898_0
  license: GPL-3.0-only WITH GCC-exception-3.1
  license_family: GPL
  purls: []
  size: 842109
  timestamp: 1719538896937
- kind: conda
  name: libgomp
  version: 14.1.0
  build: h77fa898_0
  subdir: linux-64
  url: https://conda.anaconda.org/conda-forge/linux-64/libgomp-14.1.0-h77fa898_0.conda
  sha256: 7699df61a1f6c644b3576a40f54791561f2845983120477a16116b951c9cdb05
  md5: ae061a5ed5f05818acdf9adab72c146d
  depends:
  - _libgcc_mutex 0.1 conda_forge
  license: GPL-3.0-only WITH GCC-exception-3.1
  license_family: GPL
  purls: []
  size: 456925
  timestamp: 1719538796073
- kind: conda
  name: libnpp
  version: 11.7.3.21
  build: h3effbd9_0
  subdir: linux-64
  url: https://conda.anaconda.org/nvidia/label/cuda-11.7.0/linux-64/libnpp-11.7.3.21-h3effbd9_0.tar.bz2
  md5: 0450f6bb03d24424334573ba05687130
  arch: x86_64
  platform: linux
  purls: []
  size: 124218053
  timestamp: 1647673432276
- kind: conda
  name: libnpp-dev
  version: 11.7.3.21
  build: hb6476a9_0
  subdir: linux-64
  url: https://conda.anaconda.org/nvidia/label/cuda-11.7.0/linux-64/libnpp-dev-11.7.3.21-hb6476a9_0.tar.bz2
  md5: 88a90901316877a2873e88800a7c52d7
  depends:
  - libnpp >=11.7.3.21
  arch: x86_64
  platform: linux
  purls: []
  size: 121327534
  timestamp: 1647673495804
- kind: conda
  name: libnvjpeg
  version: 11.7.2.34
  build: hfe236c7_0
  subdir: linux-64
  url: https://conda.anaconda.org/nvidia/label/cuda-11.7.0/linux-64/libnvjpeg-11.7.2.34-hfe236c7_0.tar.bz2
  md5: f2b4df286504479597a82a83bc3458e0
  arch: x86_64
  platform: linux
  purls: []
  size: 2448233
  timestamp: 1649213785605
- kind: conda
  name: libnvjpeg-dev
  version: 11.7.2.34
  build: h2e48410_0
  subdir: linux-64
  url: https://conda.anaconda.org/nvidia/label/cuda-11.7.0/linux-64/libnvjpeg-dev-11.7.2.34-h2e48410_0.tar.bz2
  md5: f87c91a0fab81a8abbea228fd8808277
  depends:
  - libnvjpeg >=11.7.2.34
  arch: x86_64
  platform: linux
  purls: []
  size: 2126625
  timestamp: 1649213787489
- kind: conda
>>>>>>> 40228118
  name: libsqlite
  version: 3.46.0
  build: hde9e2c9_0
  subdir: linux-64
  url: https://conda.anaconda.org/conda-forge/linux-64/libsqlite-3.46.0-hde9e2c9_0.conda
  sha256: daee3f68786231dad457d0dfde3f7f1f9a7f2018adabdbb864226775101341a8
  md5: 18aa975d2094c34aef978060ae7da7d8
  depends:
  - libgcc-ng >=12
  - libzlib >=1.2.13,<2.0a0
  license: Unlicense
  purls: []
  size: 865346
  timestamp: 1718050628718
<<<<<<< HEAD
- kind: conda
  name: libstdcxx-ng
  version: 14.1.0
  build: hc0a3c3a_0
  subdir: linux-64
  url: https://conda.anaconda.org/conda-forge/linux-64/libstdcxx-ng-14.1.0-hc0a3c3a_0.conda
  sha256: 88c42b388202ffe16adaa337e36cf5022c63cf09b0405cf06fc6aeacccbe6146
  md5: 1cb187a157136398ddbaae90713e2498
  depends:
  - libgcc-ng 14.1.0 h77fa898_0
  license: GPL-3.0-only WITH GCC-exception-3.1
  license_family: GPL
  purls: []
  size: 3881307
  timestamp: 1719538923443
- kind: conda
  name: libzlib
  version: 1.2.13
  build: h4ab18f5_6
  build_number: 6
  subdir: linux-64
  url: https://conda.anaconda.org/conda-forge/linux-64/libzlib-1.2.13-h4ab18f5_6.conda
  sha256: 8ced4afed6322172182af503f21725d072a589a6eb918f8a58135c1e00d35980
  md5: 27329162c0dc732bcf67a4e0cd488125
  depends:
  - libgcc-ng >=12
  constrains:
  - zlib 1.2.13 *_6
  license: Zlib
  license_family: Other
  purls: []
  size: 61571
  timestamp: 1716874066944
- kind: pypi
  name: markdown-it-py
  version: 3.0.0
  url: https://files.pythonhosted.org/packages/42/d7/1ec15b46af6af88f19b8e5ffea08fa375d433c998b8a7639e76935c14f1f/markdown_it_py-3.0.0-py3-none-any.whl
  sha256: 355216845c60bd96232cd8d8c40e8f9765cc86f46880e43a8fd22dc1a1a8cab1
  requires_dist:
  - mdurl~=0.1
  - psutil ; extra == 'benchmarking'
  - pytest ; extra == 'benchmarking'
  - pytest-benchmark ; extra == 'benchmarking'
  - pre-commit~=3.0 ; extra == 'code-style'
  - commonmark~=0.9 ; extra == 'compare'
  - markdown~=3.4 ; extra == 'compare'
  - mistletoe~=1.0 ; extra == 'compare'
  - mistune~=2.0 ; extra == 'compare'
  - panflute~=2.3 ; extra == 'compare'
  - linkify-it-py>=1,<3 ; extra == 'linkify'
  - mdit-py-plugins ; extra == 'plugins'
  - gprof2dot ; extra == 'profiling'
  - mdit-py-plugins ; extra == 'rtd'
  - myst-parser ; extra == 'rtd'
  - pyyaml ; extra == 'rtd'
  - sphinx ; extra == 'rtd'
  - sphinx-copybutton ; extra == 'rtd'
  - sphinx-design ; extra == 'rtd'
  - sphinx-book-theme ; extra == 'rtd'
  - jupyter-sphinx ; extra == 'rtd'
  - coverage ; extra == 'testing'
  - pytest ; extra == 'testing'
  - pytest-cov ; extra == 'testing'
  - pytest-regressions ; extra == 'testing'
  requires_python: '>=3.8'
- kind: pypi
  name: markupsafe
  version: 2.1.5
  url: https://files.pythonhosted.org/packages/c7/bd/50319665ce81bb10e90d1cf76f9e1aa269ea6f7fa30ab4521f14d122a3df/MarkupSafe-2.1.5-cp38-cp38-manylinux_2_17_x86_64.manylinux2014_x86_64.whl
  sha256: fa9db3f79de01457b03d4f01b34cf91bc0048eb2c3846ff26f66687c2f6d16ab
  requires_python: '>=3.7'
- kind: pypi
  name: mdurl
  version: 0.1.2
  url: https://files.pythonhosted.org/packages/b3/38/89ba8ad64ae25be8de66a6d463314cf1eb366222074cfda9ee839c56a4b4/mdurl-0.1.2-py3-none-any.whl
  sha256: 84008a41e51615a49fc9966191ff91509e3c40b939176e643fd50a5c2196b8f8
  requires_python: '>=3.7'
- kind: pypi
  name: more-itertools
  version: 10.3.0
  url: https://files.pythonhosted.org/packages/bb/23/2d1cdb0427aecb2b150dc2ac2d15400990c4f05585b3fbc1b5177d74d7fb/more_itertools-10.3.0-py3-none-any.whl
  sha256: ea6a02e24a9161e51faad17a8782b92a0df82c12c1c8886fec7f0c3fa1a1b320
  requires_python: '>=3.8'
- kind: pypi
  name: mpmath
  version: 1.3.0
  url: https://files.pythonhosted.org/packages/43/e3/7d92a15f894aa0c9c4b49b8ee9ac9850d6e63b03c9c32c0367a13ae62209/mpmath-1.3.0-py3-none-any.whl
  sha256: a0b2b9fe80bbcd81a6647ff13108738cfb482d481d826cc0e02f5b35e5c88d2c
  requires_dist:
  - pytest>=4.6 ; extra == 'develop'
  - pycodestyle ; extra == 'develop'
  - pytest-cov ; extra == 'develop'
  - codecov ; extra == 'develop'
  - wheel ; extra == 'develop'
  - sphinx ; extra == 'docs'
  - gmpy2>=2.1.0a4 ; platform_python_implementation != 'PyPy' and extra == 'gmpy'
  - pytest>=4.6 ; extra == 'tests'
- kind: conda
  name: ncurses
  version: '6.5'
  build: h59595ed_0
  subdir: linux-64
  url: https://conda.anaconda.org/conda-forge/linux-64/ncurses-6.5-h59595ed_0.conda
  sha256: 4fc3b384f4072b68853a0013ea83bdfd3d66b0126e2238e1d6e1560747aa7586
  md5: fcea371545eda051b6deafb24889fc69
  depends:
  - libgcc-ng >=12
  license: X11 AND BSD-3-Clause
  purls: []
  size: 887465
  timestamp: 1715194722503
- kind: pypi
  name: networkx
  version: '3.1'
  url: https://files.pythonhosted.org/packages/a8/05/9d4f9b78ead6b2661d6e8ea772e111fc4a9fbd866ad0c81906c11206b55e/networkx-3.1-py3-none-any.whl
  sha256: 4f33f68cb2afcf86f28a45f43efc27a9386b535d567d2127f8f61d51dec58d36
  requires_dist:
  - numpy>=1.20 ; extra == 'default'
  - scipy>=1.8 ; extra == 'default'
  - matplotlib>=3.4 ; extra == 'default'
  - pandas>=1.3 ; extra == 'default'
  - pre-commit>=3.2 ; extra == 'developer'
  - mypy>=1.1 ; extra == 'developer'
  - sphinx>=6.1 ; extra == 'doc'
  - pydata-sphinx-theme>=0.13 ; extra == 'doc'
  - sphinx-gallery>=0.12 ; extra == 'doc'
  - numpydoc>=1.5 ; extra == 'doc'
  - pillow>=9.4 ; extra == 'doc'
  - nb2plots>=0.6 ; extra == 'doc'
  - texext>=0.6.7 ; extra == 'doc'
  - lxml>=4.6 ; extra == 'extra'
  - pygraphviz>=1.10 ; extra == 'extra'
  - pydot>=1.4.2 ; extra == 'extra'
  - sympy>=1.10 ; extra == 'extra'
  - pytest>=7.2 ; extra == 'test'
  - pytest-cov>=4.0 ; extra == 'test'
  - codecov>=2.1 ; extra == 'test'
  requires_python: '>=3.8'
- kind: pypi
  name: nh3
  version: 0.2.17
  url: https://files.pythonhosted.org/packages/da/19/d52d9a0247007835df949f17abd904615248dc1b94d67cb8c99100330f08/nh3-0.2.17-cp37-abi3-manylinux_2_17_x86_64.manylinux2014_x86_64.whl
  sha256: c21bac1a7245cbd88c0b0e4a420221b7bfa838a2814ee5bb924e9c2f10a1120b
- kind: pypi
  name: nodeenv
  version: 1.9.1
  url: https://files.pythonhosted.org/packages/d2/1d/1b658dbd2b9fa9c4c9f32accbfc0205d532c8c6194dc0f2a4c0428e7128a/nodeenv-1.9.1-py2.py3-none-any.whl
  sha256: ba11c9782d29c27c70ffbdda2d7415098754709be8a7056d79a737cd901155c9
  requires_python: '>=2.7,!=3.0.*,!=3.1.*,!=3.2.*,!=3.3.*,!=3.4.*,!=3.5.*,!=3.6.*'
- kind: conda
  name: nsight-compute
  version: 2022.2.0.13
  build: '0'
  subdir: linux-64
  url: https://conda.anaconda.org/nvidia/label/cuda-11.7.0/linux-64/nsight-compute-2022.2.0.13-0.tar.bz2
  md5: b82bd48611bbcdb30dba23710dad5d60
  arch: x86_64
  platform: linux
  purls: []
  size: 485381969
  timestamp: 1655214757556
- kind: pypi
  name: numpy
  version: 1.24.4
  url: https://files.pythonhosted.org/packages/98/5d/5738903efe0ecb73e51eb44feafba32bdba2081263d40c5043568ff60faf/numpy-1.24.4-cp38-cp38-manylinux_2_17_x86_64.manylinux2014_x86_64.whl
  sha256: dd80e219fd4c71fc3699fc1dadac5dcf4fd882bfc6f7ec53d30fa197b8ee22dc
  requires_python: '>=3.8'
- kind: pypi
  name: nvidia-cublas-cu12
  version: 12.1.3.1
  url: https://files.pythonhosted.org/packages/37/6d/121efd7382d5b0284239f4ab1fc1590d86d34ed4a4a2fdb13b30ca8e5740/nvidia_cublas_cu12-12.1.3.1-py3-none-manylinux1_x86_64.whl
  sha256: ee53ccca76a6fc08fb9701aa95b6ceb242cdaab118c3bb152af4e579af792728
  requires_python: '>=3'
- kind: pypi
  name: nvidia-cuda-cupti-cu12
  version: 12.1.105
  url: https://files.pythonhosted.org/packages/7e/00/6b218edd739ecfc60524e585ba8e6b00554dd908de2c9c66c1af3e44e18d/nvidia_cuda_cupti_cu12-12.1.105-py3-none-manylinux1_x86_64.whl
  sha256: e54fde3983165c624cb79254ae9818a456eb6e87a7fd4d56a2352c24ee542d7e
  requires_python: '>=3'
- kind: pypi
  name: nvidia-cuda-nvrtc-cu12
  version: 12.1.105
  url: https://files.pythonhosted.org/packages/b6/9f/c64c03f49d6fbc56196664d05dba14e3a561038a81a638eeb47f4d4cfd48/nvidia_cuda_nvrtc_cu12-12.1.105-py3-none-manylinux1_x86_64.whl
  sha256: 339b385f50c309763ca65456ec75e17bbefcbbf2893f462cb8b90584cd27a1c2
  requires_python: '>=3'
- kind: pypi
  name: nvidia-cuda-runtime-cu12
  version: 12.1.105
  url: https://files.pythonhosted.org/packages/eb/d5/c68b1d2cdfcc59e72e8a5949a37ddb22ae6cade80cd4a57a84d4c8b55472/nvidia_cuda_runtime_cu12-12.1.105-py3-none-manylinux1_x86_64.whl
  sha256: 6e258468ddf5796e25f1dc591a31029fa317d97a0a94ed93468fc86301d61e40
  requires_python: '>=3'
- kind: pypi
  name: nvidia-cudnn-cu12
  version: 8.9.2.26
  url: https://files.pythonhosted.org/packages/ff/74/a2e2be7fb83aaedec84f391f082cf765dfb635e7caa9b49065f73e4835d8/nvidia_cudnn_cu12-8.9.2.26-py3-none-manylinux1_x86_64.whl
  sha256: 5ccb288774fdfb07a7e7025ffec286971c06d8d7b4fb162525334616d7629ff9
  requires_dist:
  - nvidia-cublas-cu12
  requires_python: '>=3'
- kind: pypi
  name: nvidia-cufft-cu12
  version: 11.0.2.54
  url: https://files.pythonhosted.org/packages/86/94/eb540db023ce1d162e7bea9f8f5aa781d57c65aed513c33ee9a5123ead4d/nvidia_cufft_cu12-11.0.2.54-py3-none-manylinux1_x86_64.whl
  sha256: 794e3948a1aa71fd817c3775866943936774d1c14e7628c74f6f7417224cdf56
  requires_python: '>=3'
- kind: pypi
  name: nvidia-curand-cu12
  version: 10.3.2.106
  url: https://files.pythonhosted.org/packages/44/31/4890b1c9abc496303412947fc7dcea3d14861720642b49e8ceed89636705/nvidia_curand_cu12-10.3.2.106-py3-none-manylinux1_x86_64.whl
  sha256: 9d264c5036dde4e64f1de8c50ae753237c12e0b1348738169cd0f8a536c0e1e0
  requires_python: '>=3'
- kind: pypi
  name: nvidia-cusolver-cu12
  version: 11.4.5.107
  url: https://files.pythonhosted.org/packages/bc/1d/8de1e5c67099015c834315e333911273a8c6aaba78923dd1d1e25fc5f217/nvidia_cusolver_cu12-11.4.5.107-py3-none-manylinux1_x86_64.whl
  sha256: 8a7ec542f0412294b15072fa7dab71d31334014a69f953004ea7a118206fe0dd
  requires_dist:
  - nvidia-cublas-cu12
  - nvidia-nvjitlink-cu12
  - nvidia-cusparse-cu12
  requires_python: '>=3'
- kind: pypi
  name: nvidia-cusparse-cu12
  version: 12.1.0.106
  url: https://files.pythonhosted.org/packages/65/5b/cfaeebf25cd9fdec14338ccb16f6b2c4c7fa9163aefcf057d86b9cc248bb/nvidia_cusparse_cu12-12.1.0.106-py3-none-manylinux1_x86_64.whl
  sha256: f3b50f42cf363f86ab21f720998517a659a48131e8d538dc02f8768237bd884c
  requires_dist:
  - nvidia-nvjitlink-cu12
  requires_python: '>=3'
- kind: pypi
  name: nvidia-nccl-cu12
  version: 2.20.5
  url: https://files.pythonhosted.org/packages/4b/2a/0a131f572aa09f741c30ccd45a8e56316e8be8dfc7bc19bf0ab7cfef7b19/nvidia_nccl_cu12-2.20.5-py3-none-manylinux2014_x86_64.whl
  sha256: 057f6bf9685f75215d0c53bf3ac4a10b3e6578351de307abad9e18a99182af56
  requires_python: '>=3'
- kind: pypi
  name: nvidia-nvjitlink-cu12
  version: 12.5.82
  url: https://files.pythonhosted.org/packages/75/bc/e0d0dbb85246a086ab14839979039647bce501d8c661a159b8b019d987b7/nvidia_nvjitlink_cu12-12.5.82-py3-none-manylinux2014_x86_64.whl
  sha256: f9b37bc5c8cf7509665cb6ada5aaa0ce65618f2332b7d3e78e9790511f111212
  requires_python: '>=3'
- kind: pypi
  name: nvidia-nvtx-cu12
  version: 12.1.105
  url: https://files.pythonhosted.org/packages/da/d3/8057f0587683ed2fcd4dbfbdfdfa807b9160b809976099d36b8f60d08f03/nvidia_nvtx_cu12-12.1.105-py3-none-manylinux1_x86_64.whl
  sha256: dc21cf308ca5691e7c04d962e213f8a4aa9bbfa23d95412f452254c2caeb09e5
  requires_python: '>=3'
- kind: conda
  name: openssl
  version: 1.1.1w
  build: hd590300_0
  subdir: linux-64
  url: https://conda.anaconda.org/conda-forge/linux-64/openssl-1.1.1w-hd590300_0.conda
  sha256: 4fe19885c77f0758084feb54954bd1977dfeeab7134fba0a1d9c0cfff821d6bd
  md5: 301e70057a3bd399640bb16bbdf87995
  depends:
  - ca-certificates
  - libgcc-ng >=12
  license: OpenSSL
  license_family: Apache
  purls: []
  size: 1956010
  timestamp: 1694461292959
- kind: pypi
  name: packaging
  version: '24.1'
  url: https://files.pythonhosted.org/packages/08/aa/cc0199a5f0ad350994d660967a8efb233fe0416e4639146c089643407ce6/packaging-24.1-py3-none-any.whl
  sha256: 5b8f2217dbdbd2f7f384c41c628544e6d52f2d0f53c6d0c3ea61aa5d1d7ff124
  requires_python: '>=3.8'
- kind: pypi
  name: paramiko
  version: 3.4.0
  url: https://files.pythonhosted.org/packages/ad/50/8792484502c8141c20c996b802fefa8435a9c018a2bb440a06b172782118/paramiko-3.4.0-py3-none-any.whl
  sha256: 43f0b51115a896f9c00f59618023484cb3a14b98bbceab43394a39c6739b7ee7
  requires_dist:
  - bcrypt>=3.2
  - cryptography>=3.3
  - pynacl>=1.5
  - pyasn1>=0.1.7 ; extra == 'all'
  - invoke>=2.0 ; extra == 'all'
  - gssapi>=1.4.1 ; platform_system != 'Windows' and extra == 'all'
  - pywin32>=2.1.8 ; platform_system == 'Windows' and extra == 'all'
  - pyasn1>=0.1.7 ; extra == 'gssapi'
  - gssapi>=1.4.1 ; platform_system != 'Windows' and extra == 'gssapi'
  - pywin32>=2.1.8 ; platform_system == 'Windows' and extra == 'gssapi'
  - invoke>=2.0 ; extra == 'invoke'
  requires_python: '>=3.6'
- kind: pypi
  name: pkginfo
  version: 1.10.0
  url: https://files.pythonhosted.org/packages/56/09/054aea9b7534a15ad38a363a2bd974c20646ab1582a387a95b8df1bfea1c/pkginfo-1.10.0-py3-none-any.whl
  sha256: 889a6da2ed7ffc58ab5b900d888ddce90bce912f2d2de1dc1c26f4cb9fe65097
  requires_dist:
  - pytest ; extra == 'testing'
  - pytest-cov ; extra == 'testing'
  - wheel ; extra == 'testing'
  requires_python: '>=3.6'
- kind: pypi
  name: pluggy
  version: 1.5.0
  url: https://files.pythonhosted.org/packages/88/5f/e351af9a41f866ac3f1fac4ca0613908d9a41741cfcf2228f4ad853b697d/pluggy-1.5.0-py3-none-any.whl
  sha256: 44e1ad92c8ca002de6377e165f3e0f1be63266ab4d554740532335b9d75ea669
  requires_dist:
  - pre-commit ; extra == 'dev'
  - tox ; extra == 'dev'
  - pytest ; extra == 'testing'
  - pytest-benchmark ; extra == 'testing'
  requires_python: '>=3.8'
- kind: pypi
  name: pycparser
  version: '2.22'
  url: https://files.pythonhosted.org/packages/13/a3/a812df4e2dd5696d1f351d58b8fe16a405b234ad2886a0dab9183fb78109/pycparser-2.22-py3-none-any.whl
  sha256: c3702b6d3dd8c7abc1afa565d7e63d53a1d0bd86cdc24edd75470f4de499cfcc
  requires_python: '>=3.8'
- kind: pypi
  name: pygments
  version: 2.18.0
  url: https://files.pythonhosted.org/packages/f7/3f/01c8b82017c199075f8f788d0d906b9ffbbc5a47dc9918a945e13d5a2bda/pygments-2.18.0-py3-none-any.whl
  sha256: b8e6aca0523f3ab76fee51799c488e38782ac06eafcf95e7ba832985c8e7b13a
  requires_dist:
  - colorama>=0.4.6 ; extra == 'windows-terminal'
  requires_python: '>=3.8'
- kind: pypi
  name: pynacl
  version: 1.5.0
  url: https://files.pythonhosted.org/packages/ee/87/f1bb6a595f14a327e8285b9eb54d41fef76c585a0edef0a45f6fc95de125/PyNaCl-1.5.0-cp36-abi3-manylinux_2_17_x86_64.manylinux2014_x86_64.manylinux_2_24_x86_64.whl
  sha256: 0c84947a22519e013607c9be43706dd42513f9e6ae5d39d3613ca1e142fba44d
  requires_dist:
  - cffi>=1.4.1
  - sphinx>=1.6.5 ; extra == 'docs'
  - sphinx-rtd-theme ; extra == 'docs'
  - pytest!=3.3.0,>=3.2.1 ; extra == 'tests'
  - hypothesis>=3.27.0 ; extra == 'tests'
  requires_python: '>=3.6'
- kind: pypi
  name: pyproject-hooks
  version: 1.1.0
  url: https://files.pythonhosted.org/packages/ae/f3/431b9d5fe7d14af7a32340792ef43b8a714e7726f1d7b69cc4e8e7a3f1d7/pyproject_hooks-1.1.0-py3-none-any.whl
  sha256: 7ceeefe9aec63a1064c18d939bdc3adf2d8aa1988a510afec15151578b232aa2
  requires_python: '>=3.7'
- kind: pypi
  name: pyright
  version: 1.1.370
  url: https://files.pythonhosted.org/packages/0c/2b/3d70ea49041da4dfb64b71039d94f3b31843575edf1f29fe0370919c35aa/pyright-1.1.370-py3-none-any.whl
  sha256: fc721601e480a69989775bfc210534a6ca0110ebd0c065244a8d3a151294fc61
  requires_dist:
  - nodeenv>=1.6.0
  - typing-extensions>=3.7 ; python_version < '3.8'
  - twine>=3.4.1 ; extra == 'all'
  - twine>=3.4.1 ; extra == 'dev'
  requires_python: '>=3.7'
- kind: pypi
  name: pytest
  version: 8.2.2
  url: https://files.pythonhosted.org/packages/4e/e7/81ebdd666d3bff6670d27349b5053605d83d55548e6bd5711f3b0ae7dd23/pytest-8.2.2-py3-none-any.whl
  sha256: c434598117762e2bd304e526244f67bf66bbd7b5d6cf22138be51ff661980343
  requires_dist:
  - iniconfig
  - packaging
  - pluggy<2.0,>=1.5
  - exceptiongroup>=1.0.0rc8 ; python_version < '3.11'
  - tomli>=1 ; python_version < '3.11'
  - colorama ; sys_platform == 'win32'
  - argcomplete ; extra == 'dev'
  - attrs>=19.2 ; extra == 'dev'
  - hypothesis>=3.56 ; extra == 'dev'
  - mock ; extra == 'dev'
  - pygments>=2.7.2 ; extra == 'dev'
  - requests ; extra == 'dev'
  - setuptools ; extra == 'dev'
  - xmlschema ; extra == 'dev'
  requires_python: '>=3.8'
- kind: conda
  name: python
  version: 3.8.1
  build: h357f687_2
  build_number: 2
  subdir: linux-64
  url: https://conda.anaconda.org/conda-forge/linux-64/python-3.8.1-h357f687_2.tar.bz2
  sha256: 8f8ab267e32519c9d88e95eabfa5381df37dae2c5ad700b8493263e170ac03c9
  md5: e860ad02b3a59c645b68f422b3d49e84
  depends:
  - ld_impl_linux-64
  - libffi >=3.2.1,<3.3.0a0
  - libgcc-ng >=7.3.0
  - libstdcxx-ng >=7.3.0
  - openssl >=1.1.1a,<1.1.2a
  - readline >=8.0,<9.0a0
  - sqlite >=3.30.1,<4.0a0
  - tk >=8.6.10,<8.7.0a0
  - xz >=5.2.4,<6.0.0a0
  - zlib >=1.2.11,<1.3.0a0
  constrains:
  - python_abi * *_cp38
  license: PSF
  purls: []
  size: 60989193
  timestamp: 1580309998972
- kind: conda
  name: readline
  version: '8.2'
  build: h8228510_1
  build_number: 1
  subdir: linux-64
  url: https://conda.anaconda.org/conda-forge/linux-64/readline-8.2-h8228510_1.conda
  sha256: 5435cf39d039387fbdc977b0a762357ea909a7694d9528ab40f005e9208744d7
  md5: 47d31b792659ce70f470b5c82fdfb7a4
  depends:
  - libgcc-ng >=12
  - ncurses >=6.3,<7.0a0
  license: GPL-3.0-only
  license_family: GPL
  purls: []
  size: 281456
  timestamp: 1679532220005
- kind: pypi
  name: readme-renderer
  version: '43.0'
  url: https://files.pythonhosted.org/packages/45/be/3ea20dc38b9db08387cf97997a85a7d51527ea2057d71118feb0aa8afa55/readme_renderer-43.0-py3-none-any.whl
  sha256: 19db308d86ecd60e5affa3b2a98f017af384678c63c88e5d4556a380e674f3f9
  requires_dist:
  - nh3>=0.2.14
  - docutils>=0.13.1
  - pygments>=2.5.1
  - cmarkgfm>=0.8.0 ; extra == 'md'
  requires_python: '>=3.8'
- kind: pypi
  name: requests
  version: 2.32.3
  url: https://files.pythonhosted.org/packages/f9/9b/335f9764261e915ed497fcdeb11df5dfd6f7bf257d4a6a2a686d80da4d54/requests-2.32.3-py3-none-any.whl
  sha256: 70761cfe03c773ceb22aa2f671b4757976145175cdfca038c02654d061d6dcc6
  requires_dist:
  - charset-normalizer<4,>=2
  - idna<4,>=2.5
  - urllib3<3,>=1.21.1
  - certifi>=2017.4.17
  - pysocks!=1.5.7,>=1.5.6 ; extra == 'socks'
  - chardet<6,>=3.0.2 ; extra == 'use-chardet-on-py3'
  requires_python: '>=3.8'
- kind: pypi
  name: requests-toolbelt
  version: 1.0.0
  url: https://files.pythonhosted.org/packages/3f/51/d4db610ef29373b879047326cbf6fa98b6c1969d6f6dc423279de2b1be2c/requests_toolbelt-1.0.0-py2.py3-none-any.whl
  sha256: cccfdd665f0a24fcf4726e690f65639d272bb0637b9b92dfd91a5568ccf6bd06
  requires_dist:
  - requests<3.0.0,>=2.0.1
  requires_python: '>=2.7,!=3.0.*,!=3.1.*,!=3.2.*,!=3.3.*'
- kind: pypi
  name: rfc3986
  version: 2.0.0
  url: https://files.pythonhosted.org/packages/ff/9a/9afaade874b2fa6c752c36f1548f718b5b83af81ed9b76628329dab81c1b/rfc3986-2.0.0-py2.py3-none-any.whl
  sha256: 50b1502b60e289cb37883f3dfd34532b8873c7de9f49bb546641ce9cbd256ebd
  requires_dist:
  - idna ; extra == 'idna2008'
  requires_python: '>=3.7'
- kind: pypi
  name: rich
  version: 13.7.1
  url: https://files.pythonhosted.org/packages/87/67/a37f6214d0e9fe57f6ae54b2956d550ca8365857f42a1ce0392bb21d9410/rich-13.7.1-py3-none-any.whl
  sha256: 4edbae314f59eb482f54e9e30bf00d33350aaa94f4bfcd4e9e3110e64d0d7222
  requires_dist:
  - ipywidgets>=7.5.1,<9 ; extra == 'jupyter'
  - markdown-it-py>=2.2.0
  - pygments>=2.13.0,<3.0.0
  - typing-extensions>=4.0.0,<5.0 ; python_version < '3.9'
  requires_python: '>=3.7.0'
- kind: pypi
  name: ruff
  version: 0.5.1
  url: https://files.pythonhosted.org/packages/8a/d5/8271d42dd239b7c2d163615b3b01b1acfb187f5114bfca6d5a85e1d6a1eb/ruff-0.5.1-py3-none-manylinux_2_17_x86_64.manylinux2014_x86_64.whl
  sha256: e216fc75a80ea1fbd96af94a6233d90190d5b65cc3d5dfacf2bd48c3e067d3e1
  requires_python: '>=3.7'
- kind: pypi
  name: secretstorage
  version: 3.3.3
  url: https://files.pythonhosted.org/packages/54/24/b4293291fa1dd830f353d2cb163295742fa87f179fcc8a20a306a81978b7/SecretStorage-3.3.3-py3-none-any.whl
  sha256: f356e6628222568e3af06f2eba8df495efa13b3b63081dafd4f7d9a7b7bc9f99
  requires_dist:
  - cryptography>=2.0
  - jeepney>=0.6
  requires_python: '>=3.6'
- kind: conda
  name: sqlite
  version: 3.46.0
  build: h6d4b2fc_0
  subdir: linux-64
  url: https://conda.anaconda.org/conda-forge/linux-64/sqlite-3.46.0-h6d4b2fc_0.conda
  sha256: e849d576e52bf3e6fc5786f89b7d76978f2e2438587826c95570324cb572e52b
  md5: 77ea8dff5cf8550cc8f5629a6af56323
  depends:
  - libgcc-ng >=12
  - libsqlite 3.46.0 hde9e2c9_0
  - libzlib >=1.2.13,<2.0a0
  - ncurses >=6.5,<7.0a0
  - readline >=8.2,<9.0a0
  license: Unlicense
  purls: []
  size: 860352
  timestamp: 1718050658212
- kind: pypi
  name: sympy
  version: 1.12.1
  url: https://files.pythonhosted.org/packages/61/53/e18c8c97d0b2724d85c9830477e3ebea3acf1dcdc6deb344d5d9c93a9946/sympy-1.12.1-py3-none-any.whl
  sha256: 9b2cbc7f1a640289430e13d2a56f02f867a1da0190f2f99d8968c2f74da0e515
  requires_dist:
  - mpmath<1.4.0,>=1.1.0
  requires_python: '>=3.8'
- kind: conda
  name: tk
  version: 8.6.13
  build: noxft_h4845f30_101
  build_number: 101
  subdir: linux-64
  url: https://conda.anaconda.org/conda-forge/linux-64/tk-8.6.13-noxft_h4845f30_101.conda
  sha256: e0569c9caa68bf476bead1bed3d79650bb080b532c64a4af7d8ca286c08dea4e
  md5: d453b98d9c83e71da0741bb0ff4d76bc
  depends:
  - libgcc-ng >=12
  - libzlib >=1.2.13,<2.0.0a0
  license: TCL
  license_family: BSD
  purls: []
  size: 3318875
  timestamp: 1699202167581
- kind: pypi
  name: tomli
  version: 2.0.1
  url: https://files.pythonhosted.org/packages/97/75/10a9ebee3fd790d20926a90a2547f0bf78f371b2f13aa822c759680ca7b9/tomli-2.0.1-py3-none-any.whl
  sha256: 939de3e7a6161af0c887ef91b7d41a53e7c5a1ca976325f429cb46ea9bc30ecc
  requires_python: '>=3.7'
- kind: pypi
  name: torch
  version: 2.3.1
  url: https://files.pythonhosted.org/packages/c0/7e/309d63c6330a0b821a6f55e06dcef6704a7ab8b707534a4923837570624e/torch-2.3.1-cp38-cp38-manylinux1_x86_64.whl
  sha256: 07e9ba746832b8d069cacb45f312cadd8ad02b81ea527ec9766c0e7404bb3feb
  requires_dist:
  - filelock
  - typing-extensions>=4.8.0
  - sympy
  - networkx
  - jinja2
  - fsspec
  - nvidia-cuda-nvrtc-cu12==12.1.105 ; platform_system == 'Linux' and platform_machine == 'x86_64'
  - nvidia-cuda-runtime-cu12==12.1.105 ; platform_system == 'Linux' and platform_machine == 'x86_64'
  - nvidia-cuda-cupti-cu12==12.1.105 ; platform_system == 'Linux' and platform_machine == 'x86_64'
  - nvidia-cudnn-cu12==8.9.2.26 ; platform_system == 'Linux' and platform_machine == 'x86_64'
  - nvidia-cublas-cu12==12.1.3.1 ; platform_system == 'Linux' and platform_machine == 'x86_64'
  - nvidia-cufft-cu12==11.0.2.54 ; platform_system == 'Linux' and platform_machine == 'x86_64'
  - nvidia-curand-cu12==10.3.2.106 ; platform_system == 'Linux' and platform_machine == 'x86_64'
  - nvidia-cusolver-cu12==11.4.5.107 ; platform_system == 'Linux' and platform_machine == 'x86_64'
  - nvidia-cusparse-cu12==12.1.0.106 ; platform_system == 'Linux' and platform_machine == 'x86_64'
  - nvidia-nccl-cu12==2.20.5 ; platform_system == 'Linux' and platform_machine == 'x86_64'
  - nvidia-nvtx-cu12==12.1.105 ; platform_system == 'Linux' and platform_machine == 'x86_64'
  - triton==2.3.1 ; platform_system == 'Linux' and platform_machine == 'x86_64' and python_version < '3.12'
  - mkl<=2021.4.0,>=2021.1.1 ; platform_system == 'Windows'
  - opt-einsum>=3.3 ; extra == 'opt-einsum'
  - optree>=0.9.1 ; extra == 'optree'
  requires_python: '>=3.8.0'
- kind: pypi
  name: torchrunx
  version: 0.1.2
  path: .
  sha256: 7045df900ce870f00f3fb2d88381f6b4ab65e95e50d839eaf98d8d12069b960d
  requires_dist:
  - cloudpickle>=3.0.0
  - fabric>=3.0.0
  - torch>=2.0.0
  - numpy<2
  - numpy>=1.26.0 ; python_version == '3.12'
  requires_python: '>=3.8.1'
  editable: true
=======
- kind: conda
  name: libstdcxx-ng
  version: 14.1.0
  build: hc0a3c3a_0
  subdir: linux-64
  url: https://conda.anaconda.org/conda-forge/linux-64/libstdcxx-ng-14.1.0-hc0a3c3a_0.conda
  sha256: 88c42b388202ffe16adaa337e36cf5022c63cf09b0405cf06fc6aeacccbe6146
  md5: 1cb187a157136398ddbaae90713e2498
  depends:
  - libgcc-ng 14.1.0 h77fa898_0
  license: GPL-3.0-only WITH GCC-exception-3.1
  license_family: GPL
  purls: []
  size: 3881307
  timestamp: 1719538923443
- kind: conda
  name: libzlib
  version: 1.2.13
  build: h4ab18f5_6
  build_number: 6
  subdir: linux-64
  url: https://conda.anaconda.org/conda-forge/linux-64/libzlib-1.2.13-h4ab18f5_6.conda
  sha256: 8ced4afed6322172182af503f21725d072a589a6eb918f8a58135c1e00d35980
  md5: 27329162c0dc732bcf67a4e0cd488125
  depends:
  - libgcc-ng >=12
  constrains:
  - zlib 1.2.13 *_6
  license: Zlib
  license_family: Other
  purls: []
  size: 61571
  timestamp: 1716874066944
- kind: pypi
  name: markdown-it-py
  version: 3.0.0
  url: https://files.pythonhosted.org/packages/42/d7/1ec15b46af6af88f19b8e5ffea08fa375d433c998b8a7639e76935c14f1f/markdown_it_py-3.0.0-py3-none-any.whl
  sha256: 355216845c60bd96232cd8d8c40e8f9765cc86f46880e43a8fd22dc1a1a8cab1
  requires_dist:
  - mdurl~=0.1
  - psutil ; extra == 'benchmarking'
  - pytest ; extra == 'benchmarking'
  - pytest-benchmark ; extra == 'benchmarking'
  - pre-commit~=3.0 ; extra == 'code_style'
  - commonmark~=0.9 ; extra == 'compare'
  - markdown~=3.4 ; extra == 'compare'
  - mistletoe~=1.0 ; extra == 'compare'
  - mistune~=2.0 ; extra == 'compare'
  - panflute~=2.3 ; extra == 'compare'
  - linkify-it-py>=1,<3 ; extra == 'linkify'
  - mdit-py-plugins ; extra == 'plugins'
  - gprof2dot ; extra == 'profiling'
  - mdit-py-plugins ; extra == 'rtd'
  - myst-parser ; extra == 'rtd'
  - pyyaml ; extra == 'rtd'
  - sphinx ; extra == 'rtd'
  - sphinx-copybutton ; extra == 'rtd'
  - sphinx-design ; extra == 'rtd'
  - sphinx-book-theme ; extra == 'rtd'
  - jupyter-sphinx ; extra == 'rtd'
  - coverage ; extra == 'testing'
  - pytest ; extra == 'testing'
  - pytest-cov ; extra == 'testing'
  - pytest-regressions ; extra == 'testing'
  requires_python: '>=3.8'
- kind: pypi
  name: markupsafe
  version: 2.1.5
  url: https://files.pythonhosted.org/packages/c7/bd/50319665ce81bb10e90d1cf76f9e1aa269ea6f7fa30ab4521f14d122a3df/MarkupSafe-2.1.5-cp38-cp38-manylinux_2_17_x86_64.manylinux2014_x86_64.whl
  sha256: fa9db3f79de01457b03d4f01b34cf91bc0048eb2c3846ff26f66687c2f6d16ab
  requires_python: '>=3.7'
- kind: pypi
  name: mdurl
  version: 0.1.2
  url: https://files.pythonhosted.org/packages/b3/38/89ba8ad64ae25be8de66a6d463314cf1eb366222074cfda9ee839c56a4b4/mdurl-0.1.2-py3-none-any.whl
  sha256: 84008a41e51615a49fc9966191ff91509e3c40b939176e643fd50a5c2196b8f8
  requires_python: '>=3.7'
- kind: pypi
  name: more-itertools
  version: 10.3.0
  url: https://files.pythonhosted.org/packages/bb/23/2d1cdb0427aecb2b150dc2ac2d15400990c4f05585b3fbc1b5177d74d7fb/more_itertools-10.3.0-py3-none-any.whl
  sha256: ea6a02e24a9161e51faad17a8782b92a0df82c12c1c8886fec7f0c3fa1a1b320
  requires_python: '>=3.8'
- kind: pypi
  name: mpmath
  version: 1.3.0
  url: https://files.pythonhosted.org/packages/43/e3/7d92a15f894aa0c9c4b49b8ee9ac9850d6e63b03c9c32c0367a13ae62209/mpmath-1.3.0-py3-none-any.whl
  sha256: a0b2b9fe80bbcd81a6647ff13108738cfb482d481d826cc0e02f5b35e5c88d2c
  requires_dist:
  - pytest>=4.6 ; extra == 'develop'
  - pycodestyle ; extra == 'develop'
  - pytest-cov ; extra == 'develop'
  - codecov ; extra == 'develop'
  - wheel ; extra == 'develop'
  - sphinx ; extra == 'docs'
  - gmpy2>=2.1.0a4 ; platform_python_implementation != 'PyPy' and extra == 'gmpy'
  - pytest>=4.6 ; extra == 'tests'
- kind: conda
  name: ncurses
  version: '6.5'
  build: h59595ed_0
  subdir: linux-64
  url: https://conda.anaconda.org/conda-forge/linux-64/ncurses-6.5-h59595ed_0.conda
  sha256: 4fc3b384f4072b68853a0013ea83bdfd3d66b0126e2238e1d6e1560747aa7586
  md5: fcea371545eda051b6deafb24889fc69
  depends:
  - libgcc-ng >=12
  license: X11 AND BSD-3-Clause
  purls: []
  size: 887465
  timestamp: 1715194722503
- kind: pypi
  name: networkx
  version: '3.1'
  url: https://files.pythonhosted.org/packages/a8/05/9d4f9b78ead6b2661d6e8ea772e111fc4a9fbd866ad0c81906c11206b55e/networkx-3.1-py3-none-any.whl
  sha256: 4f33f68cb2afcf86f28a45f43efc27a9386b535d567d2127f8f61d51dec58d36
  requires_dist:
  - numpy>=1.20 ; extra == 'default'
  - scipy>=1.8 ; extra == 'default'
  - matplotlib>=3.4 ; extra == 'default'
  - pandas>=1.3 ; extra == 'default'
  - pre-commit>=3.2 ; extra == 'developer'
  - mypy>=1.1 ; extra == 'developer'
  - sphinx>=6.1 ; extra == 'doc'
  - pydata-sphinx-theme>=0.13 ; extra == 'doc'
  - sphinx-gallery>=0.12 ; extra == 'doc'
  - numpydoc>=1.5 ; extra == 'doc'
  - pillow>=9.4 ; extra == 'doc'
  - nb2plots>=0.6 ; extra == 'doc'
  - texext>=0.6.7 ; extra == 'doc'
  - lxml>=4.6 ; extra == 'extra'
  - pygraphviz>=1.10 ; extra == 'extra'
  - pydot>=1.4.2 ; extra == 'extra'
  - sympy>=1.10 ; extra == 'extra'
  - pytest>=7.2 ; extra == 'test'
  - pytest-cov>=4.0 ; extra == 'test'
  - codecov>=2.1 ; extra == 'test'
  requires_python: '>=3.8'
- kind: pypi
  name: nh3
  version: 0.2.17
  url: https://files.pythonhosted.org/packages/da/19/d52d9a0247007835df949f17abd904615248dc1b94d67cb8c99100330f08/nh3-0.2.17-cp37-abi3-manylinux_2_17_x86_64.manylinux2014_x86_64.whl
  sha256: c21bac1a7245cbd88c0b0e4a420221b7bfa838a2814ee5bb924e9c2f10a1120b
- kind: pypi
  name: nodeenv
  version: 1.9.1
  url: https://files.pythonhosted.org/packages/d2/1d/1b658dbd2b9fa9c4c9f32accbfc0205d532c8c6194dc0f2a4c0428e7128a/nodeenv-1.9.1-py2.py3-none-any.whl
  sha256: ba11c9782d29c27c70ffbdda2d7415098754709be8a7056d79a737cd901155c9
  requires_python: '>=2.7,!=3.0.*,!=3.1.*,!=3.2.*,!=3.3.*,!=3.4.*,!=3.5.*,!=3.6.*'
- kind: conda
  name: nsight-compute
  version: 2022.2.0.13
  build: '0'
  subdir: linux-64
  url: https://conda.anaconda.org/nvidia/label/cuda-11.7.0/linux-64/nsight-compute-2022.2.0.13-0.tar.bz2
  md5: b82bd48611bbcdb30dba23710dad5d60
  arch: x86_64
  platform: linux
  purls: []
  size: 485381969
  timestamp: 1655214757556
- kind: pypi
  name: numpy
  version: 1.24.4
  url: https://files.pythonhosted.org/packages/98/5d/5738903efe0ecb73e51eb44feafba32bdba2081263d40c5043568ff60faf/numpy-1.24.4-cp38-cp38-manylinux_2_17_x86_64.manylinux2014_x86_64.whl
  sha256: dd80e219fd4c71fc3699fc1dadac5dcf4fd882bfc6f7ec53d30fa197b8ee22dc
  requires_python: '>=3.8'
- kind: pypi
  name: nvidia-cublas-cu12
  version: 12.1.3.1
  url: https://files.pythonhosted.org/packages/37/6d/121efd7382d5b0284239f4ab1fc1590d86d34ed4a4a2fdb13b30ca8e5740/nvidia_cublas_cu12-12.1.3.1-py3-none-manylinux1_x86_64.whl
  sha256: ee53ccca76a6fc08fb9701aa95b6ceb242cdaab118c3bb152af4e579af792728
  requires_python: '>=3'
- kind: pypi
  name: nvidia-cuda-cupti-cu12
  version: 12.1.105
  url: https://files.pythonhosted.org/packages/7e/00/6b218edd739ecfc60524e585ba8e6b00554dd908de2c9c66c1af3e44e18d/nvidia_cuda_cupti_cu12-12.1.105-py3-none-manylinux1_x86_64.whl
  sha256: e54fde3983165c624cb79254ae9818a456eb6e87a7fd4d56a2352c24ee542d7e
  requires_python: '>=3'
- kind: pypi
  name: nvidia-cuda-nvrtc-cu12
  version: 12.1.105
  url: https://files.pythonhosted.org/packages/b6/9f/c64c03f49d6fbc56196664d05dba14e3a561038a81a638eeb47f4d4cfd48/nvidia_cuda_nvrtc_cu12-12.1.105-py3-none-manylinux1_x86_64.whl
  sha256: 339b385f50c309763ca65456ec75e17bbefcbbf2893f462cb8b90584cd27a1c2
  requires_python: '>=3'
- kind: pypi
  name: nvidia-cuda-runtime-cu12
  version: 12.1.105
  url: https://files.pythonhosted.org/packages/eb/d5/c68b1d2cdfcc59e72e8a5949a37ddb22ae6cade80cd4a57a84d4c8b55472/nvidia_cuda_runtime_cu12-12.1.105-py3-none-manylinux1_x86_64.whl
  sha256: 6e258468ddf5796e25f1dc591a31029fa317d97a0a94ed93468fc86301d61e40
  requires_python: '>=3'
- kind: pypi
  name: nvidia-cudnn-cu12
  version: 8.9.2.26
  url: https://files.pythonhosted.org/packages/ff/74/a2e2be7fb83aaedec84f391f082cf765dfb635e7caa9b49065f73e4835d8/nvidia_cudnn_cu12-8.9.2.26-py3-none-manylinux1_x86_64.whl
  sha256: 5ccb288774fdfb07a7e7025ffec286971c06d8d7b4fb162525334616d7629ff9
  requires_dist:
  - nvidia-cublas-cu12
  requires_python: '>=3'
- kind: pypi
  name: nvidia-cufft-cu12
  version: 11.0.2.54
  url: https://files.pythonhosted.org/packages/86/94/eb540db023ce1d162e7bea9f8f5aa781d57c65aed513c33ee9a5123ead4d/nvidia_cufft_cu12-11.0.2.54-py3-none-manylinux1_x86_64.whl
  sha256: 794e3948a1aa71fd817c3775866943936774d1c14e7628c74f6f7417224cdf56
  requires_python: '>=3'
- kind: pypi
  name: nvidia-curand-cu12
  version: 10.3.2.106
  url: https://files.pythonhosted.org/packages/44/31/4890b1c9abc496303412947fc7dcea3d14861720642b49e8ceed89636705/nvidia_curand_cu12-10.3.2.106-py3-none-manylinux1_x86_64.whl
  sha256: 9d264c5036dde4e64f1de8c50ae753237c12e0b1348738169cd0f8a536c0e1e0
  requires_python: '>=3'
- kind: pypi
  name: nvidia-cusolver-cu12
  version: 11.4.5.107
  url: https://files.pythonhosted.org/packages/bc/1d/8de1e5c67099015c834315e333911273a8c6aaba78923dd1d1e25fc5f217/nvidia_cusolver_cu12-11.4.5.107-py3-none-manylinux1_x86_64.whl
  sha256: 8a7ec542f0412294b15072fa7dab71d31334014a69f953004ea7a118206fe0dd
  requires_dist:
  - nvidia-cublas-cu12
  - nvidia-nvjitlink-cu12
  - nvidia-cusparse-cu12
  requires_python: '>=3'
- kind: pypi
  name: nvidia-cusparse-cu12
  version: 12.1.0.106
  url: https://files.pythonhosted.org/packages/65/5b/cfaeebf25cd9fdec14338ccb16f6b2c4c7fa9163aefcf057d86b9cc248bb/nvidia_cusparse_cu12-12.1.0.106-py3-none-manylinux1_x86_64.whl
  sha256: f3b50f42cf363f86ab21f720998517a659a48131e8d538dc02f8768237bd884c
  requires_dist:
  - nvidia-nvjitlink-cu12
  requires_python: '>=3'
- kind: pypi
  name: nvidia-nccl-cu12
  version: 2.20.5
  url: https://files.pythonhosted.org/packages/4b/2a/0a131f572aa09f741c30ccd45a8e56316e8be8dfc7bc19bf0ab7cfef7b19/nvidia_nccl_cu12-2.20.5-py3-none-manylinux2014_x86_64.whl
  sha256: 057f6bf9685f75215d0c53bf3ac4a10b3e6578351de307abad9e18a99182af56
  requires_python: '>=3'
- kind: pypi
  name: nvidia-nvjitlink-cu12
  version: 12.5.82
  url: https://files.pythonhosted.org/packages/75/bc/e0d0dbb85246a086ab14839979039647bce501d8c661a159b8b019d987b7/nvidia_nvjitlink_cu12-12.5.82-py3-none-manylinux2014_x86_64.whl
  sha256: f9b37bc5c8cf7509665cb6ada5aaa0ce65618f2332b7d3e78e9790511f111212
  requires_python: '>=3'
- kind: pypi
  name: nvidia-nvtx-cu12
  version: 12.1.105
  url: https://files.pythonhosted.org/packages/da/d3/8057f0587683ed2fcd4dbfbdfdfa807b9160b809976099d36b8f60d08f03/nvidia_nvtx_cu12-12.1.105-py3-none-manylinux1_x86_64.whl
  sha256: dc21cf308ca5691e7c04d962e213f8a4aa9bbfa23d95412f452254c2caeb09e5
  requires_python: '>=3'
- kind: conda
  name: openssl
  version: 1.1.1w
  build: hd590300_0
  subdir: linux-64
  url: https://conda.anaconda.org/conda-forge/linux-64/openssl-1.1.1w-hd590300_0.conda
  sha256: 4fe19885c77f0758084feb54954bd1977dfeeab7134fba0a1d9c0cfff821d6bd
  md5: 301e70057a3bd399640bb16bbdf87995
  depends:
  - ca-certificates
  - libgcc-ng >=12
  license: OpenSSL
  license_family: Apache
  purls: []
  size: 1956010
  timestamp: 1694461292959
- kind: pypi
  name: packaging
  version: '24.1'
  url: https://files.pythonhosted.org/packages/08/aa/cc0199a5f0ad350994d660967a8efb233fe0416e4639146c089643407ce6/packaging-24.1-py3-none-any.whl
  sha256: 5b8f2217dbdbd2f7f384c41c628544e6d52f2d0f53c6d0c3ea61aa5d1d7ff124
  requires_python: '>=3.8'
- kind: pypi
  name: paramiko
  version: 3.4.0
  url: https://files.pythonhosted.org/packages/ad/50/8792484502c8141c20c996b802fefa8435a9c018a2bb440a06b172782118/paramiko-3.4.0-py3-none-any.whl
  sha256: 43f0b51115a896f9c00f59618023484cb3a14b98bbceab43394a39c6739b7ee7
  requires_dist:
  - bcrypt>=3.2
  - cryptography>=3.3
  - pynacl>=1.5
  - pyasn1>=0.1.7 ; extra == 'all'
  - invoke>=2.0 ; extra == 'all'
  - gssapi>=1.4.1 ; platform_system != 'Windows' and extra == 'all'
  - pywin32>=2.1.8 ; platform_system == 'Windows' and extra == 'all'
  - pyasn1>=0.1.7 ; extra == 'gssapi'
  - gssapi>=1.4.1 ; platform_system != 'Windows' and extra == 'gssapi'
  - pywin32>=2.1.8 ; platform_system == 'Windows' and extra == 'gssapi'
  - invoke>=2.0 ; extra == 'invoke'
  requires_python: '>=3.6'
- kind: pypi
  name: pkginfo
  version: 1.10.0
  url: https://files.pythonhosted.org/packages/56/09/054aea9b7534a15ad38a363a2bd974c20646ab1582a387a95b8df1bfea1c/pkginfo-1.10.0-py3-none-any.whl
  sha256: 889a6da2ed7ffc58ab5b900d888ddce90bce912f2d2de1dc1c26f4cb9fe65097
  requires_dist:
  - pytest ; extra == 'testing'
  - pytest-cov ; extra == 'testing'
  - wheel ; extra == 'testing'
  requires_python: '>=3.6'
- kind: pypi
  name: pluggy
  version: 1.5.0
  url: https://files.pythonhosted.org/packages/88/5f/e351af9a41f866ac3f1fac4ca0613908d9a41741cfcf2228f4ad853b697d/pluggy-1.5.0-py3-none-any.whl
  sha256: 44e1ad92c8ca002de6377e165f3e0f1be63266ab4d554740532335b9d75ea669
  requires_dist:
  - pre-commit ; extra == 'dev'
  - tox ; extra == 'dev'
  - pytest ; extra == 'testing'
  - pytest-benchmark ; extra == 'testing'
  requires_python: '>=3.8'
- kind: pypi
  name: psutil
  version: 6.0.0
  url: https://files.pythonhosted.org/packages/19/74/f59e7e0d392bc1070e9a70e2f9190d652487ac115bb16e2eff6b22ad1d24/psutil-6.0.0-cp36-abi3-manylinux_2_12_x86_64.manylinux2010_x86_64.manylinux_2_17_x86_64.manylinux2014_x86_64.whl
  sha256: 5fd9a97c8e94059b0ef54a7d4baf13b405011176c3b6ff257c247cae0d560ecd
  requires_dist:
  - ipaddress ; python_version < '3.0' and extra == 'test'
  - mock ; python_version < '3.0' and extra == 'test'
  - enum34 ; python_version <= '3.4' and extra == 'test'
  - pywin32 ; sys_platform == 'win32' and extra == 'test'
  - wmi ; sys_platform == 'win32' and extra == 'test'
  requires_python: '>=2.7,!=3.0.*,!=3.1.*,!=3.2.*,!=3.3.*,!=3.4.*,!=3.5.*'
- kind: pypi
  name: pycparser
  version: '2.22'
  url: https://files.pythonhosted.org/packages/13/a3/a812df4e2dd5696d1f351d58b8fe16a405b234ad2886a0dab9183fb78109/pycparser-2.22-py3-none-any.whl
  sha256: c3702b6d3dd8c7abc1afa565d7e63d53a1d0bd86cdc24edd75470f4de499cfcc
  requires_python: '>=3.8'
- kind: pypi
  name: pygments
  version: 2.18.0
  url: https://files.pythonhosted.org/packages/f7/3f/01c8b82017c199075f8f788d0d906b9ffbbc5a47dc9918a945e13d5a2bda/pygments-2.18.0-py3-none-any.whl
  sha256: b8e6aca0523f3ab76fee51799c488e38782ac06eafcf95e7ba832985c8e7b13a
  requires_dist:
  - colorama>=0.4.6 ; extra == 'windows-terminal'
  requires_python: '>=3.8'
- kind: pypi
  name: pynacl
  version: 1.5.0
  url: https://files.pythonhosted.org/packages/ee/87/f1bb6a595f14a327e8285b9eb54d41fef76c585a0edef0a45f6fc95de125/PyNaCl-1.5.0-cp36-abi3-manylinux_2_17_x86_64.manylinux2014_x86_64.manylinux_2_24_x86_64.whl
  sha256: 0c84947a22519e013607c9be43706dd42513f9e6ae5d39d3613ca1e142fba44d
  requires_dist:
  - cffi>=1.4.1
  - sphinx>=1.6.5 ; extra == 'docs'
  - sphinx-rtd-theme ; extra == 'docs'
  - pytest!=3.3.0,>=3.2.1 ; extra == 'tests'
  - hypothesis>=3.27.0 ; extra == 'tests'
  requires_python: '>=3.6'
- kind: pypi
  name: pyproject-hooks
  version: 1.1.0
  url: https://files.pythonhosted.org/packages/ae/f3/431b9d5fe7d14af7a32340792ef43b8a714e7726f1d7b69cc4e8e7a3f1d7/pyproject_hooks-1.1.0-py3-none-any.whl
  sha256: 7ceeefe9aec63a1064c18d939bdc3adf2d8aa1988a510afec15151578b232aa2
  requires_python: '>=3.7'
- kind: pypi
  name: pyright
  version: 1.1.370
  url: https://files.pythonhosted.org/packages/0c/2b/3d70ea49041da4dfb64b71039d94f3b31843575edf1f29fe0370919c35aa/pyright-1.1.370-py3-none-any.whl
  sha256: fc721601e480a69989775bfc210534a6ca0110ebd0c065244a8d3a151294fc61
  requires_dist:
  - nodeenv>=1.6.0
  - typing-extensions>=3.7 ; python_version < '3.8'
  - twine>=3.4.1 ; extra == 'all'
  - twine>=3.4.1 ; extra == 'dev'
  requires_python: '>=3.7'
- kind: pypi
  name: pytest
  version: 8.2.2
  url: https://files.pythonhosted.org/packages/4e/e7/81ebdd666d3bff6670d27349b5053605d83d55548e6bd5711f3b0ae7dd23/pytest-8.2.2-py3-none-any.whl
  sha256: c434598117762e2bd304e526244f67bf66bbd7b5d6cf22138be51ff661980343
  requires_dist:
  - iniconfig
  - packaging
  - pluggy<2.0,>=1.5
  - exceptiongroup>=1.0.0rc8 ; python_version < '3.11'
  - tomli>=1 ; python_version < '3.11'
  - colorama ; sys_platform == 'win32'
  - argcomplete ; extra == 'dev'
  - attrs>=19.2 ; extra == 'dev'
  - hypothesis>=3.56 ; extra == 'dev'
  - mock ; extra == 'dev'
  - pygments>=2.7.2 ; extra == 'dev'
  - requests ; extra == 'dev'
  - setuptools ; extra == 'dev'
  - xmlschema ; extra == 'dev'
  requires_python: '>=3.8'
- kind: conda
  name: python
  version: 3.8.1
  build: h357f687_2
  build_number: 2
  subdir: linux-64
  url: https://conda.anaconda.org/conda-forge/linux-64/python-3.8.1-h357f687_2.tar.bz2
  sha256: 8f8ab267e32519c9d88e95eabfa5381df37dae2c5ad700b8493263e170ac03c9
  md5: e860ad02b3a59c645b68f422b3d49e84
  depends:
  - ld_impl_linux-64
  - libffi >=3.2.1,<3.3.0a0
  - libgcc-ng >=7.3.0
  - libstdcxx-ng >=7.3.0
  - openssl >=1.1.1a,<1.1.2a
  - readline >=8.0,<9.0a0
  - sqlite >=3.30.1,<4.0a0
  - tk >=8.6.10,<8.7.0a0
  - xz >=5.2.4,<6.0.0a0
  - zlib >=1.2.11,<1.3.0a0
  constrains:
  - python_abi * *_cp38
  license: PSF
  purls: []
  size: 60989193
  timestamp: 1580309998972
- kind: pypi
  name: pyyaml
  version: 6.0.2
  url: https://files.pythonhosted.org/packages/fd/7f/2c3697bba5d4aa5cc2afe81826d73dfae5f049458e44732c7a0938baa673/PyYAML-6.0.2-cp38-cp38-manylinux_2_17_x86_64.manylinux2014_x86_64.whl
  sha256: 9056c1ecd25795207ad294bcf39f2db3d845767be0ea6e6a34d856f006006083
  requires_python: '>=3.8'
- kind: conda
  name: readline
  version: '8.2'
  build: h8228510_1
  build_number: 1
  subdir: linux-64
  url: https://conda.anaconda.org/conda-forge/linux-64/readline-8.2-h8228510_1.conda
  sha256: 5435cf39d039387fbdc977b0a762357ea909a7694d9528ab40f005e9208744d7
  md5: 47d31b792659ce70f470b5c82fdfb7a4
  depends:
  - libgcc-ng >=12
  - ncurses >=6.3,<7.0a0
  license: GPL-3.0-only
  license_family: GPL
  purls: []
  size: 281456
  timestamp: 1679532220005
- kind: pypi
  name: readme-renderer
  version: '43.0'
  url: https://files.pythonhosted.org/packages/45/be/3ea20dc38b9db08387cf97997a85a7d51527ea2057d71118feb0aa8afa55/readme_renderer-43.0-py3-none-any.whl
  sha256: 19db308d86ecd60e5affa3b2a98f017af384678c63c88e5d4556a380e674f3f9
  requires_dist:
  - nh3>=0.2.14
  - docutils>=0.13.1
  - pygments>=2.5.1
  - cmarkgfm>=0.8.0 ; extra == 'md'
  requires_python: '>=3.8'
- kind: pypi
  name: regex
  version: 2024.7.24
  url: https://files.pythonhosted.org/packages/c2/c6/023e5b634e5b72034f9e0c36396648e1481f3482c739d1b456b3e5061243/regex-2024.7.24-cp38-cp38-manylinux_2_17_x86_64.manylinux2014_x86_64.whl
  sha256: dac8e84fff5d27420f3c1e879ce9929108e873667ec87e0c8eeb413a5311adfe
  requires_python: '>=3.8'
- kind: pypi
  name: requests
  version: 2.32.3
  url: https://files.pythonhosted.org/packages/f9/9b/335f9764261e915ed497fcdeb11df5dfd6f7bf257d4a6a2a686d80da4d54/requests-2.32.3-py3-none-any.whl
  sha256: 70761cfe03c773ceb22aa2f671b4757976145175cdfca038c02654d061d6dcc6
  requires_dist:
  - charset-normalizer<4,>=2
  - idna<4,>=2.5
  - urllib3<3,>=1.21.1
  - certifi>=2017.4.17
  - pysocks!=1.5.7,>=1.5.6 ; extra == 'socks'
  - chardet<6,>=3.0.2 ; extra == 'use_chardet_on_py3'
  requires_python: '>=3.8'
- kind: pypi
  name: requests-toolbelt
  version: 1.0.0
  url: https://files.pythonhosted.org/packages/3f/51/d4db610ef29373b879047326cbf6fa98b6c1969d6f6dc423279de2b1be2c/requests_toolbelt-1.0.0-py2.py3-none-any.whl
  sha256: cccfdd665f0a24fcf4726e690f65639d272bb0637b9b92dfd91a5568ccf6bd06
  requires_dist:
  - requests<3.0.0,>=2.0.1
  requires_python: '>=2.7,!=3.0.*,!=3.1.*,!=3.2.*,!=3.3.*'
- kind: pypi
  name: rfc3986
  version: 2.0.0
  url: https://files.pythonhosted.org/packages/ff/9a/9afaade874b2fa6c752c36f1548f718b5b83af81ed9b76628329dab81c1b/rfc3986-2.0.0-py2.py3-none-any.whl
  sha256: 50b1502b60e289cb37883f3dfd34532b8873c7de9f49bb546641ce9cbd256ebd
  requires_dist:
  - idna ; extra == 'idna2008'
  requires_python: '>=3.7'
- kind: pypi
  name: rich
  version: 13.7.1
  url: https://files.pythonhosted.org/packages/87/67/a37f6214d0e9fe57f6ae54b2956d550ca8365857f42a1ce0392bb21d9410/rich-13.7.1-py3-none-any.whl
  sha256: 4edbae314f59eb482f54e9e30bf00d33350aaa94f4bfcd4e9e3110e64d0d7222
  requires_dist:
  - ipywidgets>=7.5.1,<9 ; extra == 'jupyter'
  - markdown-it-py>=2.2.0
  - pygments>=2.13.0,<3.0.0
  - typing-extensions>=4.0.0,<5.0 ; python_version < '3.9'
  requires_python: '>=3.7.0'
- kind: pypi
  name: ruff
  version: 0.5.1
  url: https://files.pythonhosted.org/packages/8a/d5/8271d42dd239b7c2d163615b3b01b1acfb187f5114bfca6d5a85e1d6a1eb/ruff-0.5.1-py3-none-manylinux_2_17_x86_64.manylinux2014_x86_64.whl
  sha256: e216fc75a80ea1fbd96af94a6233d90190d5b65cc3d5dfacf2bd48c3e067d3e1
  requires_python: '>=3.7'
- kind: pypi
  name: safetensors
  version: 0.4.4
  url: https://files.pythonhosted.org/packages/da/cf/036697a93a8b1e771101f3cf49e3edac946294d9d44383601ff6c4ad2f88/safetensors-0.4.4-cp38-cp38-manylinux_2_17_x86_64.manylinux2014_x86_64.whl
  sha256: 166c0c52f6488b8538b2a9f3fbc6aad61a7261e170698779b371e81b45f0440d
  requires_dist:
  - numpy>=1.21.6 ; extra == 'numpy'
  - safetensors[numpy] ; extra == 'torch'
  - torch>=1.10 ; extra == 'torch'
  - safetensors[numpy] ; extra == 'tensorflow'
  - tensorflow>=2.11.0 ; extra == 'tensorflow'
  - safetensors[numpy] ; extra == 'pinned-tf'
  - tensorflow==2.11.0 ; extra == 'pinned-tf'
  - safetensors[numpy] ; extra == 'jax'
  - flax>=0.6.3 ; extra == 'jax'
  - jax>=0.3.25 ; extra == 'jax'
  - jaxlib>=0.3.25 ; extra == 'jax'
  - mlx>=0.0.9 ; extra == 'mlx'
  - safetensors[numpy] ; extra == 'paddlepaddle'
  - paddlepaddle>=2.4.1 ; extra == 'paddlepaddle'
  - black==22.3 ; extra == 'quality'
  - click==8.0.4 ; extra == 'quality'
  - isort>=5.5.4 ; extra == 'quality'
  - flake8>=3.8.3 ; extra == 'quality'
  - safetensors[numpy] ; extra == 'testing'
  - h5py>=3.7.0 ; extra == 'testing'
  - huggingface-hub>=0.12.1 ; extra == 'testing'
  - setuptools-rust>=1.5.2 ; extra == 'testing'
  - pytest>=7.2.0 ; extra == 'testing'
  - pytest-benchmark>=4.0.0 ; extra == 'testing'
  - hypothesis>=6.70.2 ; extra == 'testing'
  - safetensors[torch] ; extra == 'all'
  - safetensors[numpy] ; extra == 'all'
  - safetensors[pinned-tf] ; extra == 'all'
  - safetensors[jax] ; extra == 'all'
  - safetensors[paddlepaddle] ; extra == 'all'
  - safetensors[quality] ; extra == 'all'
  - safetensors[testing] ; extra == 'all'
  - safetensors[all] ; extra == 'dev'
  requires_python: '>=3.7'
- kind: pypi
  name: secretstorage
  version: 3.3.3
  url: https://files.pythonhosted.org/packages/54/24/b4293291fa1dd830f353d2cb163295742fa87f179fcc8a20a306a81978b7/SecretStorage-3.3.3-py3-none-any.whl
  sha256: f356e6628222568e3af06f2eba8df495efa13b3b63081dafd4f7d9a7b7bc9f99
  requires_dist:
  - cryptography>=2.0
  - jeepney>=0.6
  requires_python: '>=3.6'
- kind: pypi
  name: setuptools
  version: 72.2.0
  url: https://files.pythonhosted.org/packages/6e/ec/06715d912351edc453e37f93f3fc80dcffd5ca0e70386c87529aca296f05/setuptools-72.2.0-py3-none-any.whl
  sha256: f11dd94b7bae3a156a95ec151f24e4637fb4fa19c878e4d191bfb8b2d82728c4
  requires_dist:
  - packaging>=24 ; extra == 'core'
  - ordered-set>=3.1.1 ; extra == 'core'
  - more-itertools>=8.8 ; extra == 'core'
  - jaraco-text>=3.7 ; extra == 'core'
  - wheel>=0.43.0 ; extra == 'core'
  - platformdirs>=2.6.2 ; extra == 'core'
  - importlib-metadata>=6 ; python_version < '3.10' and extra == 'core'
  - tomli>=2.0.1 ; python_version < '3.11' and extra == 'core'
  - importlib-resources>=5.10.2 ; python_version < '3.9' and extra == 'core'
  - sphinx>=3.5 ; extra == 'doc'
  - jaraco-packaging>=9.3 ; extra == 'doc'
  - rst-linker>=1.9 ; extra == 'doc'
  - furo ; extra == 'doc'
  - sphinx-lint ; extra == 'doc'
  - jaraco-tidelift>=1.4 ; extra == 'doc'
  - pygments-github-lexers==0.0.5 ; extra == 'doc'
  - sphinx-favicon ; extra == 'doc'
  - sphinx-inline-tabs ; extra == 'doc'
  - sphinx-reredirects ; extra == 'doc'
  - sphinxcontrib-towncrier ; extra == 'doc'
  - sphinx-notfound-page<2,>=1 ; extra == 'doc'
  - pyproject-hooks!=1.1 ; extra == 'doc'
  - towncrier<24.7 ; extra == 'doc'
  - pytest!=8.1.*,>=6 ; extra == 'test'
  - pytest-checkdocs>=2.4 ; extra == 'test'
  - pytest-cov ; extra == 'test'
  - pytest-mypy ; extra == 'test'
  - pytest-enabler>=2.2 ; extra == 'test'
  - virtualenv>=13.0.0 ; extra == 'test'
  - wheel ; extra == 'test'
  - pip>=19.1 ; extra == 'test'
  - packaging>=23.2 ; extra == 'test'
  - jaraco-envs>=2.2 ; extra == 'test'
  - pytest-xdist>=3 ; extra == 'test'
  - jaraco-path>=3.2.0 ; extra == 'test'
  - build[virtualenv]>=1.0.3 ; extra == 'test'
  - filelock>=3.4.0 ; extra == 'test'
  - ini2toml[lite]>=0.14 ; extra == 'test'
  - tomli-w>=1.0.0 ; extra == 'test'
  - pytest-timeout ; extra == 'test'
  - pytest-home>=0.5 ; extra == 'test'
  - mypy==1.11.* ; extra == 'test'
  - tomli ; extra == 'test'
  - importlib-metadata ; extra == 'test'
  - pytest-subprocess ; extra == 'test'
  - pyproject-hooks!=1.1 ; extra == 'test'
  - jaraco-test ; extra == 'test'
  - pytest-ruff<0.4 ; platform_system == 'Windows' and extra == 'test'
  - jaraco-develop>=7.21 ; (python_version >= '3.9' and sys_platform != 'cygwin') and extra == 'test'
  - pytest-ruff>=0.2.1 ; sys_platform != 'cygwin' and extra == 'test'
  - pytest-perf ; sys_platform != 'cygwin' and extra == 'test'
  - pytest-ruff>=0.3.2 ; sys_platform != 'cygwin' and extra == 'test'
  requires_python: '>=3.8'
- kind: conda
  name: sqlite
  version: 3.46.0
  build: h6d4b2fc_0
  subdir: linux-64
  url: https://conda.anaconda.org/conda-forge/linux-64/sqlite-3.46.0-h6d4b2fc_0.conda
  sha256: e849d576e52bf3e6fc5786f89b7d76978f2e2438587826c95570324cb572e52b
  md5: 77ea8dff5cf8550cc8f5629a6af56323
  depends:
  - libgcc-ng >=12
  - libsqlite 3.46.0 hde9e2c9_0
  - libzlib >=1.2.13,<2.0a0
  - ncurses >=6.5,<7.0a0
  - readline >=8.2,<9.0a0
  license: Unlicense
  purls: []
  size: 860352
  timestamp: 1718050658212
- kind: pypi
  name: submitit
  version: 1.5.1
  url: https://files.pythonhosted.org/packages/eb/db/64ade58ecdd41b2fae6174ab9d3dd62112c0cc0b3f71d5672cd29877f197/submitit-1.5.1-py3-none-any.whl
  sha256: c62f3d50bf5070f89b94d79d83d1dca260eefd22a5b3a97eb1f3cd6a5a7b771c
  requires_dist:
  - cloudpickle>=1.2.1
  - typing-extensions>=3.7.4.2
  - pytest>=7.4.2 ; extra == 'dev'
  - pytest-asyncio>=0.15.0 ; extra == 'dev'
  - pytest-cov>=4.1.0 ; extra == 'dev'
  - coverage[toml]>=5.1 ; extra == 'dev'
  - black==23.3.0 ; extra == 'dev'
  - isort==5.11.5 ; extra == 'dev'
  - pre-commit>=1.15.2 ; extra == 'dev'
  - mypy>=1.4.1 ; extra == 'dev'
  - types-pkg-resources>=0.1.2 ; extra == 'dev'
  - pylint>=3.0.0 ; extra == 'dev'
  - flit>=3.5.1 ; extra == 'dev'
  requires_python: '>=3.8'
- kind: pypi
  name: sympy
  version: 1.12.1
  url: https://files.pythonhosted.org/packages/61/53/e18c8c97d0b2724d85c9830477e3ebea3acf1dcdc6deb344d5d9c93a9946/sympy-1.12.1-py3-none-any.whl
  sha256: 9b2cbc7f1a640289430e13d2a56f02f867a1da0190f2f99d8968c2f74da0e515
  requires_dist:
  - mpmath<1.4.0,>=1.1.0
  requires_python: '>=3.8'
- kind: conda
  name: tk
  version: 8.6.13
  build: noxft_h4845f30_101
  build_number: 101
  subdir: linux-64
  url: https://conda.anaconda.org/conda-forge/linux-64/tk-8.6.13-noxft_h4845f30_101.conda
  sha256: e0569c9caa68bf476bead1bed3d79650bb080b532c64a4af7d8ca286c08dea4e
  md5: d453b98d9c83e71da0741bb0ff4d76bc
  depends:
  - libgcc-ng >=12
  - libzlib >=1.2.13,<2.0.0a0
  license: TCL
  license_family: BSD
  purls: []
  size: 3318875
  timestamp: 1699202167581
- kind: pypi
  name: tokenizers
  version: 0.19.1
  url: https://files.pythonhosted.org/packages/18/0d/ee99f50407788149bc9eddae6af0b4016865d67fb687730d151683b13b80/tokenizers-0.19.1-cp38-cp38-manylinux_2_17_x86_64.manylinux2014_x86_64.whl
  sha256: bac0b0eb952412b0b196ca7a40e7dce4ed6f6926489313414010f2e6b9ec2adf
  requires_dist:
  - huggingface-hub>=0.16.4,<1.0
  - pytest ; extra == 'testing'
  - requests ; extra == 'testing'
  - numpy ; extra == 'testing'
  - datasets ; extra == 'testing'
  - black==22.3 ; extra == 'testing'
  - ruff ; extra == 'testing'
  - sphinx ; extra == 'docs'
  - sphinx-rtd-theme ; extra == 'docs'
  - setuptools-rust ; extra == 'docs'
  - tokenizers[testing] ; extra == 'dev'
  requires_python: '>=3.7'
- kind: pypi
  name: tomli
  version: 2.0.1
  url: https://files.pythonhosted.org/packages/97/75/10a9ebee3fd790d20926a90a2547f0bf78f371b2f13aa822c759680ca7b9/tomli-2.0.1-py3-none-any.whl
  sha256: 939de3e7a6161af0c887ef91b7d41a53e7c5a1ca976325f429cb46ea9bc30ecc
  requires_python: '>=3.7'
- kind: pypi
  name: torch
  version: 2.3.1
  url: https://files.pythonhosted.org/packages/c0/7e/309d63c6330a0b821a6f55e06dcef6704a7ab8b707534a4923837570624e/torch-2.3.1-cp38-cp38-manylinux1_x86_64.whl
  sha256: 07e9ba746832b8d069cacb45f312cadd8ad02b81ea527ec9766c0e7404bb3feb
  requires_dist:
  - filelock
  - typing-extensions>=4.8.0
  - sympy
  - networkx
  - jinja2
  - fsspec
  - nvidia-cuda-nvrtc-cu12==12.1.105 ; platform_system == 'Linux' and platform_machine == 'x86_64'
  - nvidia-cuda-runtime-cu12==12.1.105 ; platform_system == 'Linux' and platform_machine == 'x86_64'
  - nvidia-cuda-cupti-cu12==12.1.105 ; platform_system == 'Linux' and platform_machine == 'x86_64'
  - nvidia-cudnn-cu12==8.9.2.26 ; platform_system == 'Linux' and platform_machine == 'x86_64'
  - nvidia-cublas-cu12==12.1.3.1 ; platform_system == 'Linux' and platform_machine == 'x86_64'
  - nvidia-cufft-cu12==11.0.2.54 ; platform_system == 'Linux' and platform_machine == 'x86_64'
  - nvidia-curand-cu12==10.3.2.106 ; platform_system == 'Linux' and platform_machine == 'x86_64'
  - nvidia-cusolver-cu12==11.4.5.107 ; platform_system == 'Linux' and platform_machine == 'x86_64'
  - nvidia-cusparse-cu12==12.1.0.106 ; platform_system == 'Linux' and platform_machine == 'x86_64'
  - nvidia-nccl-cu12==2.20.5 ; platform_system == 'Linux' and platform_machine == 'x86_64'
  - nvidia-nvtx-cu12==12.1.105 ; platform_system == 'Linux' and platform_machine == 'x86_64'
  - triton==2.3.1 ; platform_system == 'Linux' and platform_machine == 'x86_64' and python_version < '3.12'
  - mkl<=2021.4.0,>=2021.1.1 ; platform_system == 'Windows'
  - opt-einsum>=3.3 ; extra == 'opt-einsum'
  - optree>=0.9.1 ; extra == 'optree'
  requires_python: '>=3.8.0'
- kind: pypi
  name: torchrunx
  version: 0.1.2
  path: .
  sha256: 7045df900ce870f00f3fb2d88381f6b4ab65e95e50d839eaf98d8d12069b960d
  requires_dist:
  - cloudpickle>=3.0.0
  - fabric>=3.0.0
  - torch>=2.0.0
  - numpy<2
  - numpy>=1.26.0 ; python_version == '3.12'
  requires_python: '>=3.8.1'
  editable: true
- kind: pypi
  name: tqdm
  version: 4.66.5
  url: https://files.pythonhosted.org/packages/48/5d/acf5905c36149bbaec41ccf7f2b68814647347b72075ac0b1fe3022fdc73/tqdm-4.66.5-py3-none-any.whl
  sha256: 90279a3770753eafc9194a0364852159802111925aa30eb3f9d85b0e805ac7cd
  requires_dist:
  - colorama ; platform_system == 'Windows'
  - pytest>=6 ; extra == 'dev'
  - pytest-cov ; extra == 'dev'
  - pytest-timeout ; extra == 'dev'
  - pytest-xdist ; extra == 'dev'
  - ipywidgets>=6 ; extra == 'notebook'
  - slack-sdk ; extra == 'slack'
  - requests ; extra == 'telegram'
  requires_python: '>=3.7'
- kind: pypi
  name: transformers
  version: 4.44.0
  url: https://files.pythonhosted.org/packages/62/c0/810e741a6244c0f004be40ccb96486d072f042eabbd4d7e8aa02b81ca1eb/transformers-4.44.0-py3-none-any.whl
  sha256: ea0ff72def71e9f4812d9414d4803b22681b1617aa6f511bd51cfff2b44a6fca
  requires_dist:
  - filelock
  - huggingface-hub<1.0,>=0.23.2
  - numpy>=1.17
  - packaging>=20.0
  - pyyaml>=5.1
  - regex!=2019.12.17
  - requests
  - safetensors>=0.4.1
  - tokenizers<0.20,>=0.19
  - tqdm>=4.27
  - accelerate>=0.21.0 ; extra == 'accelerate'
  - pillow<=15.0,>=10.0.1 ; extra == 'agents'
  - accelerate>=0.21.0 ; extra == 'agents'
  - datasets!=2.5.0 ; extra == 'agents'
  - diffusers ; extra == 'agents'
  - opencv-python ; extra == 'agents'
  - sentencepiece!=0.1.92,>=0.1.91 ; extra == 'agents'
  - torch ; extra == 'agents'
  - pillow<=15.0,>=10.0.1 ; extra == 'all'
  - accelerate>=0.21.0 ; extra == 'all'
  - av==9.2.0 ; extra == 'all'
  - codecarbon==1.2.0 ; extra == 'all'
  - decord==0.6.0 ; extra == 'all'
  - flax<=0.7.0,>=0.4.1 ; extra == 'all'
  - jax<=0.4.13,>=0.4.1 ; extra == 'all'
  - jaxlib<=0.4.13,>=0.4.1 ; extra == 'all'
  - kenlm ; extra == 'all'
  - keras-nlp<0.14.0,>=0.3.1 ; extra == 'all'
  - librosa ; extra == 'all'
  - onnxconverter-common ; extra == 'all'
  - optax<=0.1.4,>=0.0.8 ; extra == 'all'
  - optuna ; extra == 'all'
  - phonemizer ; extra == 'all'
  - protobuf ; extra == 'all'
  - pyctcdecode>=0.4.0 ; extra == 'all'
  - ray[tune]>=2.7.0 ; extra == 'all'
  - scipy<1.13.0 ; extra == 'all'
  - sentencepiece!=0.1.92,>=0.1.91 ; extra == 'all'
  - sigopt ; extra == 'all'
  - tensorflow-text<2.16 ; extra == 'all'
  - tensorflow<2.16,>2.9 ; extra == 'all'
  - tf2onnx ; extra == 'all'
  - timm<=0.9.16 ; extra == 'all'
  - tokenizers<0.20,>=0.19 ; extra == 'all'
  - torch ; extra == 'all'
  - torchaudio ; extra == 'all'
  - torchvision ; extra == 'all'
  - kenlm ; extra == 'audio'
  - librosa ; extra == 'audio'
  - phonemizer ; extra == 'audio'
  - pyctcdecode>=0.4.0 ; extra == 'audio'
  - optimum-benchmark>=0.2.0 ; extra == 'benchmark'
  - codecarbon==1.2.0 ; extra == 'codecarbon'
  - accelerate>=0.21.0 ; extra == 'deepspeed'
  - deepspeed>=0.9.3 ; extra == 'deepspeed'
  - gitpython<3.1.19 ; extra == 'deepspeed-testing'
  - accelerate>=0.21.0 ; extra == 'deepspeed-testing'
  - beautifulsoup4 ; extra == 'deepspeed-testing'
  - cookiecutter==1.7.3 ; extra == 'deepspeed-testing'
  - datasets!=2.5.0 ; extra == 'deepspeed-testing'
  - deepspeed>=0.9.3 ; extra == 'deepspeed-testing'
  - dill<0.3.5 ; extra == 'deepspeed-testing'
  - evaluate>=0.2.0 ; extra == 'deepspeed-testing'
  - faiss-cpu ; extra == 'deepspeed-testing'
  - nltk ; extra == 'deepspeed-testing'
  - optuna ; extra == 'deepspeed-testing'
  - parameterized ; extra == 'deepspeed-testing'
  - protobuf ; extra == 'deepspeed-testing'
  - psutil ; extra == 'deepspeed-testing'
  - pydantic ; extra == 'deepspeed-testing'
  - pytest-rich ; extra == 'deepspeed-testing'
  - pytest-timeout ; extra == 'deepspeed-testing'
  - pytest-xdist ; extra == 'deepspeed-testing'
  - pytest<8.0.0,>=7.2.0 ; extra == 'deepspeed-testing'
  - rjieba ; extra == 'deepspeed-testing'
  - rouge-score!=0.0.7,!=0.0.8,!=0.1,!=0.1.1 ; extra == 'deepspeed-testing'
  - ruff==0.5.1 ; extra == 'deepspeed-testing'
  - sacrebleu<2.0.0,>=1.4.12 ; extra == 'deepspeed-testing'
  - sacremoses ; extra == 'deepspeed-testing'
  - sentencepiece!=0.1.92,>=0.1.91 ; extra == 'deepspeed-testing'
  - tensorboard ; extra == 'deepspeed-testing'
  - timeout-decorator ; extra == 'deepspeed-testing'
  - gitpython<3.1.19 ; extra == 'dev'
  - pillow<=15.0,>=10.0.1 ; extra == 'dev'
  - accelerate>=0.21.0 ; extra == 'dev'
  - av==9.2.0 ; extra == 'dev'
  - beautifulsoup4 ; extra == 'dev'
  - codecarbon==1.2.0 ; extra == 'dev'
  - cookiecutter==1.7.3 ; extra == 'dev'
  - datasets!=2.5.0 ; extra == 'dev'
  - decord==0.6.0 ; extra == 'dev'
  - dill<0.3.5 ; extra == 'dev'
  - evaluate>=0.2.0 ; extra == 'dev'
  - faiss-cpu ; extra == 'dev'
  - flax<=0.7.0,>=0.4.1 ; extra == 'dev'
  - fugashi>=1.0 ; extra == 'dev'
  - ipadic<2.0,>=1.0.0 ; extra == 'dev'
  - isort>=5.5.4 ; extra == 'dev'
  - jax<=0.4.13,>=0.4.1 ; extra == 'dev'
  - jaxlib<=0.4.13,>=0.4.1 ; extra == 'dev'
  - kenlm ; extra == 'dev'
  - keras-nlp<0.14.0,>=0.3.1 ; extra == 'dev'
  - librosa ; extra == 'dev'
  - nltk ; extra == 'dev'
  - onnxconverter-common ; extra == 'dev'
  - optax<=0.1.4,>=0.0.8 ; extra == 'dev'
  - optuna ; extra == 'dev'
  - parameterized ; extra == 'dev'
  - phonemizer ; extra == 'dev'
  - protobuf ; extra == 'dev'
  - psutil ; extra == 'dev'
  - pyctcdecode>=0.4.0 ; extra == 'dev'
  - pydantic ; extra == 'dev'
  - pytest-rich ; extra == 'dev'
  - pytest-timeout ; extra == 'dev'
  - pytest-xdist ; extra == 'dev'
  - pytest<8.0.0,>=7.2.0 ; extra == 'dev'
  - ray[tune]>=2.7.0 ; extra == 'dev'
  - rhoknp<1.3.1,>=1.1.0 ; extra == 'dev'
  - rjieba ; extra == 'dev'
  - rouge-score!=0.0.7,!=0.0.8,!=0.1,!=0.1.1 ; extra == 'dev'
  - ruff==0.5.1 ; extra == 'dev'
  - sacrebleu<2.0.0,>=1.4.12 ; extra == 'dev'
  - sacremoses ; extra == 'dev'
  - scikit-learn ; extra == 'dev'
  - scipy<1.13.0 ; extra == 'dev'
  - sentencepiece!=0.1.92,>=0.1.91 ; extra == 'dev'
  - sigopt ; extra == 'dev'
  - sudachidict-core>=20220729 ; extra == 'dev'
  - sudachipy>=0.6.6 ; extra == 'dev'
  - tensorboard ; extra == 'dev'
  - tensorflow-text<2.16 ; extra == 'dev'
  - tensorflow<2.16,>2.9 ; extra == 'dev'
  - tf2onnx ; extra == 'dev'
  - timeout-decorator ; extra == 'dev'
  - timm<=0.9.16 ; extra == 'dev'
  - tokenizers<0.20,>=0.19 ; extra == 'dev'
  - torch ; extra == 'dev'
  - torchaudio ; extra == 'dev'
  - torchvision ; extra == 'dev'
  - unidic>=1.0.2 ; extra == 'dev'
  - unidic-lite>=1.0.7 ; extra == 'dev'
  - urllib3<2.0.0 ; extra == 'dev'
  - gitpython<3.1.19 ; extra == 'dev-tensorflow'
  - pillow<=15.0,>=10.0.1 ; extra == 'dev-tensorflow'
  - beautifulsoup4 ; extra == 'dev-tensorflow'
  - cookiecutter==1.7.3 ; extra == 'dev-tensorflow'
  - datasets!=2.5.0 ; extra == 'dev-tensorflow'
  - dill<0.3.5 ; extra == 'dev-tensorflow'
  - evaluate>=0.2.0 ; extra == 'dev-tensorflow'
  - faiss-cpu ; extra == 'dev-tensorflow'
  - isort>=5.5.4 ; extra == 'dev-tensorflow'
  - kenlm ; extra == 'dev-tensorflow'
  - keras-nlp<0.14.0,>=0.3.1 ; extra == 'dev-tensorflow'
  - librosa ; extra == 'dev-tensorflow'
  - nltk ; extra == 'dev-tensorflow'
  - onnxconverter-common ; extra == 'dev-tensorflow'
  - onnxruntime-tools>=1.4.2 ; extra == 'dev-tensorflow'
  - onnxruntime>=1.4.0 ; extra == 'dev-tensorflow'
  - parameterized ; extra == 'dev-tensorflow'
  - phonemizer ; extra == 'dev-tensorflow'
  - protobuf ; extra == 'dev-tensorflow'
  - psutil ; extra == 'dev-tensorflow'
  - pyctcdecode>=0.4.0 ; extra == 'dev-tensorflow'
  - pydantic ; extra == 'dev-tensorflow'
  - pytest-rich ; extra == 'dev-tensorflow'
  - pytest-timeout ; extra == 'dev-tensorflow'
  - pytest-xdist ; extra == 'dev-tensorflow'
  - pytest<8.0.0,>=7.2.0 ; extra == 'dev-tensorflow'
  - rjieba ; extra == 'dev-tensorflow'
  - rouge-score!=0.0.7,!=0.0.8,!=0.1,!=0.1.1 ; extra == 'dev-tensorflow'
  - ruff==0.5.1 ; extra == 'dev-tensorflow'
  - sacrebleu<2.0.0,>=1.4.12 ; extra == 'dev-tensorflow'
  - sacremoses ; extra == 'dev-tensorflow'
  - scikit-learn ; extra == 'dev-tensorflow'
  - sentencepiece!=0.1.92,>=0.1.91 ; extra == 'dev-tensorflow'
  - tensorboard ; extra == 'dev-tensorflow'
  - tensorflow-text<2.16 ; extra == 'dev-tensorflow'
  - tensorflow<2.16,>2.9 ; extra == 'dev-tensorflow'
  - tf2onnx ; extra == 'dev-tensorflow'
  - timeout-decorator ; extra == 'dev-tensorflow'
  - tokenizers<0.20,>=0.19 ; extra == 'dev-tensorflow'
  - urllib3<2.0.0 ; extra == 'dev-tensorflow'
  - gitpython<3.1.19 ; extra == 'dev-torch'
  - pillow<=15.0,>=10.0.1 ; extra == 'dev-torch'
  - accelerate>=0.21.0 ; extra == 'dev-torch'
  - beautifulsoup4 ; extra == 'dev-torch'
  - codecarbon==1.2.0 ; extra == 'dev-torch'
  - cookiecutter==1.7.3 ; extra == 'dev-torch'
  - datasets!=2.5.0 ; extra == 'dev-torch'
  - dill<0.3.5 ; extra == 'dev-torch'
  - evaluate>=0.2.0 ; extra == 'dev-torch'
  - faiss-cpu ; extra == 'dev-torch'
  - fugashi>=1.0 ; extra == 'dev-torch'
  - ipadic<2.0,>=1.0.0 ; extra == 'dev-torch'
  - isort>=5.5.4 ; extra == 'dev-torch'
  - kenlm ; extra == 'dev-torch'
  - librosa ; extra == 'dev-torch'
  - nltk ; extra == 'dev-torch'
  - onnxruntime-tools>=1.4.2 ; extra == 'dev-torch'
  - onnxruntime>=1.4.0 ; extra == 'dev-torch'
  - optuna ; extra == 'dev-torch'
  - parameterized ; extra == 'dev-torch'
  - phonemizer ; extra == 'dev-torch'
  - protobuf ; extra == 'dev-torch'
  - psutil ; extra == 'dev-torch'
  - pyctcdecode>=0.4.0 ; extra == 'dev-torch'
  - pydantic ; extra == 'dev-torch'
  - pytest-rich ; extra == 'dev-torch'
  - pytest-timeout ; extra == 'dev-torch'
  - pytest-xdist ; extra == 'dev-torch'
  - pytest<8.0.0,>=7.2.0 ; extra == 'dev-torch'
  - ray[tune]>=2.7.0 ; extra == 'dev-torch'
  - rhoknp<1.3.1,>=1.1.0 ; extra == 'dev-torch'
  - rjieba ; extra == 'dev-torch'
  - rouge-score!=0.0.7,!=0.0.8,!=0.1,!=0.1.1 ; extra == 'dev-torch'
  - ruff==0.5.1 ; extra == 'dev-torch'
  - sacrebleu<2.0.0,>=1.4.12 ; extra == 'dev-torch'
  - sacremoses ; extra == 'dev-torch'
  - scikit-learn ; extra == 'dev-torch'
  - sentencepiece!=0.1.92,>=0.1.91 ; extra == 'dev-torch'
  - sigopt ; extra == 'dev-torch'
  - sudachidict-core>=20220729 ; extra == 'dev-torch'
  - sudachipy>=0.6.6 ; extra == 'dev-torch'
  - tensorboard ; extra == 'dev-torch'
  - timeout-decorator ; extra == 'dev-torch'
  - timm<=0.9.16 ; extra == 'dev-torch'
  - tokenizers<0.20,>=0.19 ; extra == 'dev-torch'
  - torch ; extra == 'dev-torch'
  - torchaudio ; extra == 'dev-torch'
  - torchvision ; extra == 'dev-torch'
  - unidic>=1.0.2 ; extra == 'dev-torch'
  - unidic-lite>=1.0.7 ; extra == 'dev-torch'
  - urllib3<2.0.0 ; extra == 'dev-torch'
  - flax<=0.7.0,>=0.4.1 ; extra == 'flax'
  - jax<=0.4.13,>=0.4.1 ; extra == 'flax'
  - jaxlib<=0.4.13,>=0.4.1 ; extra == 'flax'
  - optax<=0.1.4,>=0.0.8 ; extra == 'flax'
  - scipy<1.13.0 ; extra == 'flax'
  - kenlm ; extra == 'flax-speech'
  - librosa ; extra == 'flax-speech'
  - phonemizer ; extra == 'flax-speech'
  - pyctcdecode>=0.4.0 ; extra == 'flax-speech'
  - ftfy ; extra == 'ftfy'
  - optuna ; extra == 'integrations'
  - ray[tune]>=2.7.0 ; extra == 'integrations'
  - sigopt ; extra == 'integrations'
  - fugashi>=1.0 ; extra == 'ja'
  - ipadic<2.0,>=1.0.0 ; extra == 'ja'
  - rhoknp<1.3.1,>=1.1.0 ; extra == 'ja'
  - sudachidict-core>=20220729 ; extra == 'ja'
  - sudachipy>=0.6.6 ; extra == 'ja'
  - unidic>=1.0.2 ; extra == 'ja'
  - unidic-lite>=1.0.7 ; extra == 'ja'
  - cookiecutter==1.7.3 ; extra == 'modelcreation'
  - natten<0.15.0,>=0.14.6 ; extra == 'natten'
  - onnxconverter-common ; extra == 'onnx'
  - onnxruntime-tools>=1.4.2 ; extra == 'onnx'
  - onnxruntime>=1.4.0 ; extra == 'onnx'
  - tf2onnx ; extra == 'onnx'
  - onnxruntime-tools>=1.4.2 ; extra == 'onnxruntime'
  - onnxruntime>=1.4.0 ; extra == 'onnxruntime'
  - optuna ; extra == 'optuna'
  - gitpython<3.1.19 ; extra == 'quality'
  - datasets!=2.5.0 ; extra == 'quality'
  - isort>=5.5.4 ; extra == 'quality'
  - ruff==0.5.1 ; extra == 'quality'
  - urllib3<2.0.0 ; extra == 'quality'
  - ray[tune]>=2.7.0 ; extra == 'ray'
  - datasets!=2.5.0 ; extra == 'retrieval'
  - faiss-cpu ; extra == 'retrieval'
  - ruff==0.5.1 ; extra == 'ruff'
  - sagemaker>=2.31.0 ; extra == 'sagemaker'
  - protobuf ; extra == 'sentencepiece'
  - sentencepiece!=0.1.92,>=0.1.91 ; extra == 'sentencepiece'
  - fastapi ; extra == 'serving'
  - pydantic ; extra == 'serving'
  - starlette ; extra == 'serving'
  - uvicorn ; extra == 'serving'
  - sigopt ; extra == 'sigopt'
  - scikit-learn ; extra == 'sklearn'
  - kenlm ; extra == 'speech'
  - librosa ; extra == 'speech'
  - phonemizer ; extra == 'speech'
  - pyctcdecode>=0.4.0 ; extra == 'speech'
  - torchaudio ; extra == 'speech'
  - gitpython<3.1.19 ; extra == 'testing'
  - beautifulsoup4 ; extra == 'testing'
  - cookiecutter==1.7.3 ; extra == 'testing'
  - datasets!=2.5.0 ; extra == 'testing'
  - dill<0.3.5 ; extra == 'testing'
  - evaluate>=0.2.0 ; extra == 'testing'
  - faiss-cpu ; extra == 'testing'
  - nltk ; extra == 'testing'
  - parameterized ; extra == 'testing'
  - psutil ; extra == 'testing'
  - pydantic ; extra == 'testing'
  - pytest-rich ; extra == 'testing'
  - pytest-timeout ; extra == 'testing'
  - pytest-xdist ; extra == 'testing'
  - pytest<8.0.0,>=7.2.0 ; extra == 'testing'
  - rjieba ; extra == 'testing'
  - rouge-score!=0.0.7,!=0.0.8,!=0.1,!=0.1.1 ; extra == 'testing'
  - ruff==0.5.1 ; extra == 'testing'
  - sacrebleu<2.0.0,>=1.4.12 ; extra == 'testing'
  - sacremoses ; extra == 'testing'
  - sentencepiece!=0.1.92,>=0.1.91 ; extra == 'testing'
  - tensorboard ; extra == 'testing'
  - timeout-decorator ; extra == 'testing'
  - keras-nlp<0.14.0,>=0.3.1 ; extra == 'tf'
  - onnxconverter-common ; extra == 'tf'
  - tensorflow-text<2.16 ; extra == 'tf'
  - tensorflow<2.16,>2.9 ; extra == 'tf'
  - tf2onnx ; extra == 'tf'
  - keras-nlp<0.14.0,>=0.3.1 ; extra == 'tf-cpu'
  - keras<2.16,>2.9 ; extra == 'tf-cpu'
  - onnxconverter-common ; extra == 'tf-cpu'
  - tensorflow-cpu<2.16,>2.9 ; extra == 'tf-cpu'
  - tensorflow-probability<0.24 ; extra == 'tf-cpu'
  - tensorflow-text<2.16 ; extra == 'tf-cpu'
  - tf2onnx ; extra == 'tf-cpu'
  - kenlm ; extra == 'tf-speech'
  - librosa ; extra == 'tf-speech'
  - phonemizer ; extra == 'tf-speech'
  - pyctcdecode>=0.4.0 ; extra == 'tf-speech'
  - timm<=0.9.16 ; extra == 'timm'
  - tokenizers<0.20,>=0.19 ; extra == 'tokenizers'
  - accelerate>=0.21.0 ; extra == 'torch'
  - torch ; extra == 'torch'
  - kenlm ; extra == 'torch-speech'
  - librosa ; extra == 'torch-speech'
  - phonemizer ; extra == 'torch-speech'
  - pyctcdecode>=0.4.0 ; extra == 'torch-speech'
  - torchaudio ; extra == 'torch-speech'
  - pillow<=15.0,>=10.0.1 ; extra == 'torch-vision'
  - torchvision ; extra == 'torch-vision'
  - filelock ; extra == 'torchhub'
  - huggingface-hub<1.0,>=0.23.2 ; extra == 'torchhub'
  - importlib-metadata ; extra == 'torchhub'
  - numpy>=1.17 ; extra == 'torchhub'
  - packaging>=20.0 ; extra == 'torchhub'
  - protobuf ; extra == 'torchhub'
  - regex!=2019.12.17 ; extra == 'torchhub'
  - requests ; extra == 'torchhub'
  - sentencepiece!=0.1.92,>=0.1.91 ; extra == 'torchhub'
  - tokenizers<0.20,>=0.19 ; extra == 'torchhub'
  - torch ; extra == 'torchhub'
  - tqdm>=4.27 ; extra == 'torchhub'
  - av==9.2.0 ; extra == 'video'
  - decord==0.6.0 ; extra == 'video'
  - pillow<=15.0,>=10.0.1 ; extra == 'vision'
  requires_python: '>=3.8.0'
>>>>>>> 40228118
- kind: pypi
  name: triton
  version: 2.3.1
  url: https://files.pythonhosted.org/packages/d3/55/45b3882019a8d69ad73b5b2bd1714cb2d6653b39e7376b7ac5accf745760/triton-2.3.1-cp38-cp38-manylinux_2_17_x86_64.manylinux2014_x86_64.whl
  sha256: 63381e35ded3304704ea867ffde3b7cfc42c16a55b3062d41e017ef510433d66
  requires_dist:
  - filelock
  - cmake>=3.20 ; extra == 'build'
  - lit ; extra == 'build'
  - autopep8 ; extra == 'tests'
  - flake8 ; extra == 'tests'
  - isort ; extra == 'tests'
  - numpy ; extra == 'tests'
  - pytest ; extra == 'tests'
  - scipy>=1.7.1 ; extra == 'tests'
  - torch ; extra == 'tests'
  - matplotlib ; extra == 'tutorials'
  - pandas ; extra == 'tutorials'
  - tabulate ; extra == 'tutorials'
  - torch ; extra == 'tutorials'
- kind: pypi
  name: twine
  version: 5.1.1
  url: https://files.pythonhosted.org/packages/5d/ec/00f9d5fd040ae29867355e559a94e9a8429225a0284a3f5f091a3878bfc0/twine-5.1.1-py3-none-any.whl
  sha256: 215dbe7b4b94c2c50a7315c0275d2258399280fbb7d04182c7e55e24b5f93997
  requires_dist:
  - pkginfo>=1.8.1
  - readme-renderer>=35.0
  - requests>=2.20
  - requests-toolbelt!=0.9.0,>=0.8.0
  - urllib3>=1.26.0
  - importlib-metadata>=3.6
  - keyring>=15.1
  - rfc3986>=1.4.0
  - rich>=12.0.0
  - pkginfo<1.11
  requires_python: '>=3.8'
- kind: pypi
  name: typing-extensions
  version: 4.12.2
  url: https://files.pythonhosted.org/packages/26/9f/ad63fc0248c5379346306f8668cda6e2e2e9c95e01216d2b8ffd9ff037d0/typing_extensions-4.12.2-py3-none-any.whl
  sha256: 04e5ca0351e0f3f85c6853954072df659d0d13fac324d0072316b67d7794700d
  requires_python: '>=3.8'
- kind: pypi
  name: urllib3
  version: 2.2.2
  url: https://files.pythonhosted.org/packages/ca/1c/89ffc63a9605b583d5df2be791a27bc1a42b7c32bab68d3c8f2f73a98cd4/urllib3-2.2.2-py3-none-any.whl
  sha256: a448b2f64d686155468037e1ace9f2d2199776e17f0a46610480d311f73e3472
  requires_dist:
  - brotli>=1.0.9 ; platform_python_implementation == 'CPython' and extra == 'brotli'
  - brotlicffi>=0.8.0 ; platform_python_implementation != 'CPython' and extra == 'brotli'
  - h2<5,>=4 ; extra == 'h2'
  - pysocks!=1.5.7,<2.0,>=1.5.6 ; extra == 'socks'
  - zstandard>=0.18.0 ; extra == 'zstd'
  requires_python: '>=3.8'
- kind: pypi
  name: wrapt
  version: 1.16.0
  url: https://files.pythonhosted.org/packages/ef/c6/56e718e2c58a4078518c14d97e531ef1e9e8a5c1ddafdc0d264a92be1a1a/wrapt-1.16.0-cp38-cp38-manylinux_2_5_x86_64.manylinux1_x86_64.manylinux_2_17_x86_64.manylinux2014_x86_64.whl
  sha256: 941988b89b4fd6b41c3f0bfb20e92bd23746579736b7343283297c4c8cbae68f
  requires_python: '>=3.6'
- kind: conda
  name: xz
  version: 5.2.6
  build: h166bdaf_0
  subdir: linux-64
  url: https://conda.anaconda.org/conda-forge/linux-64/xz-5.2.6-h166bdaf_0.tar.bz2
  sha256: 03a6d28ded42af8a347345f82f3eebdd6807a08526d47899a42d62d319609162
  md5: 2161070d867d1b1204ea749c8eec4ef0
  depends:
  - libgcc-ng >=12
  license: LGPL-2.1 and GPL-2.0
  purls: []
  size: 418368
  timestamp: 1660346797927
- kind: pypi
  name: zipp
  version: 3.19.2
  url: https://files.pythonhosted.org/packages/20/38/f5c473fe9b90c8debdd29ea68d5add0289f1936d6f923b6b9cc0b931194c/zipp-3.19.2-py3-none-any.whl
  sha256: f091755f667055f2d02b32c53771a7a6c8b47e1fdbc4b72a8b9072b3eef8015c
  requires_dist:
  - sphinx>=3.5 ; extra == 'doc'
  - jaraco-packaging>=9.3 ; extra == 'doc'
  - rst-linker>=1.9 ; extra == 'doc'
  - furo ; extra == 'doc'
  - sphinx-lint ; extra == 'doc'
  - jaraco-tidelift>=1.4 ; extra == 'doc'
  - pytest!=8.1.*,>=6 ; extra == 'test'
  - pytest-checkdocs>=2.4 ; extra == 'test'
  - pytest-cov ; extra == 'test'
  - pytest-mypy ; extra == 'test'
  - pytest-enabler>=2.2 ; extra == 'test'
  - pytest-ruff>=0.2.1 ; extra == 'test'
  - jaraco-itertools ; extra == 'test'
  - jaraco-functools ; extra == 'test'
  - more-itertools ; extra == 'test'
  - big-o ; extra == 'test'
  - pytest-ignore-flaky ; extra == 'test'
  - jaraco-test ; extra == 'test'
  - importlib-resources ; python_version < '3.9' and extra == 'test'
  requires_python: '>=3.8'
- kind: conda
  name: zlib
  version: 1.2.13
  build: h4ab18f5_6
  build_number: 6
  subdir: linux-64
  url: https://conda.anaconda.org/conda-forge/linux-64/zlib-1.2.13-h4ab18f5_6.conda
  sha256: 534824ea44939f3e59ca8ebb95e3ece6f50f9d2a0e69999fbc692311252ed6ac
  md5: 559d338a4234c2ad6e676f460a093e67
  depends:
  - libgcc-ng >=12
  - libzlib 1.2.13 h4ab18f5_6
  license: Zlib
  license_family: Other
  purls: []
  size: 92883
  timestamp: 1716874088980<|MERGE_RESOLUTION|>--- conflicted
+++ resolved
@@ -77,78 +77,78 @@
       - conda: https://conda.anaconda.org/conda-forge/linux-64/xz-5.2.6-h166bdaf_0.tar.bz2
       - conda: https://conda.anaconda.org/conda-forge/linux-64/zlib-1.2.13-h4ab18f5_6.conda
       - pypi: https://files.pythonhosted.org/packages/b9/fa/123043af240e49752f1c4bd24da5053b6bd00cad78c2be53c0d1e8b975bc/backports.tarfile-1.2.0-py3-none-any.whl
-      - pypi: https://files.pythonhosted.org/packages/4c/6a/ce950d4350c734bc5d9b7196a58fedbdc94f564c00b495a1222984431e03/bcrypt-4.1.3-cp37-abi3-manylinux_2_28_x86_64.whl
+      - pypi: https://files.pythonhosted.org/packages/ac/be/da233c5f11fce3f8adec05e8e532b299b64833cc962f49331cdd0e614fa9/bcrypt-4.2.0-cp37-abi3-manylinux_2_28_x86_64.whl
       - pypi: https://files.pythonhosted.org/packages/e2/03/f3c8ba0a6b6e30d7d18c40faab90807c9bb5e9a1e3b2fe2008af624a9c97/build-1.2.1-py3-none-any.whl
       - pypi: https://files.pythonhosted.org/packages/1c/d5/c84e1a17bf61d4df64ca866a1c9a913874b4e9bdc131ec689a0ad013fb36/certifi-2024.7.4-py3-none-any.whl
-      - pypi: https://files.pythonhosted.org/packages/f1/c9/326611aa83e16b13b6db4dbb73b5455c668159a003c4c2f0c3bcb2ddabaf/cffi-1.16.0-cp38-cp38-manylinux_2_17_x86_64.manylinux2014_x86_64.whl
+      - pypi: https://files.pythonhosted.org/packages/60/9f/0b88c6ebc1b3a32917b396140a3505efdb115b4a64e7c1e80b12ee319c10/cffi-1.17.0-cp38-cp38-manylinux_2_17_x86_64.manylinux2014_x86_64.whl
       - pypi: https://files.pythonhosted.org/packages/3d/09/d82fe4a34c5f0585f9ea1df090e2a71eb9bb1e469723053e1ee9f57c16f3/charset_normalizer-3.3.2-cp38-cp38-manylinux_2_17_x86_64.manylinux2014_x86_64.whl
       - pypi: https://files.pythonhosted.org/packages/96/43/dae06432d0c4b1dc9e9149ad37b4ca8384cf6eb7700cd9215b177b914f0a/cloudpickle-3.0.0-py3-none-any.whl
-      - pypi: https://files.pythonhosted.org/packages/07/40/d6f6819c62e808ea74639c3c640f7edd636b86cce62cb14943996a15df92/cryptography-42.0.8-cp37-abi3-manylinux_2_28_x86_64.whl
+      - pypi: https://files.pythonhosted.org/packages/83/25/439a8ddd8058e7f898b7d27c36f94b66c8c8a2d60e1855d725845f4be0bc/cryptography-43.0.0-cp37-abi3-manylinux_2_28_x86_64.whl
       - pypi: https://files.pythonhosted.org/packages/d5/50/83c593b07763e1161326b3b8c6686f0f4b0f24d5526546bee538c89837d6/decorator-5.1.1-py3-none-any.whl
       - pypi: https://files.pythonhosted.org/packages/20/8d/778b7d51b981a96554f29136cd59ca7880bf58094338085bcf2a979a0e6a/Deprecated-1.2.14-py2.py3-none-any.whl
       - pypi: https://files.pythonhosted.org/packages/26/87/f238c0670b94533ac0353a4e2a1a771a0cc73277b88bff23d3ae35a256c1/docutils-0.20.1-py3-none-any.whl
-      - pypi: https://files.pythonhosted.org/packages/01/90/79fe92dd413a9cab314ef5c591b5aa9b9ba787ae4cadab75055b0ae00b33/exceptiongroup-1.2.1-py3-none-any.whl
+      - pypi: https://files.pythonhosted.org/packages/02/cc/b7e31358aac6ed1ef2bb790a9746ac2c69bcb3c8588b41616914eb106eaf/exceptiongroup-1.2.2-py3-none-any.whl
       - pypi: https://files.pythonhosted.org/packages/d6/1f/e99e23ee01847147fa194e8d41cfcf2535a2dbfcb51414c541cadb15c5d7/fabric-3.2.2-py3-none-any.whl
       - pypi: https://files.pythonhosted.org/packages/ae/f0/48285f0262fe47103a4a45972ed2f9b93e4c80b8fd609fa98da78b2a5706/filelock-3.15.4-py3-none-any.whl
       - pypi: https://files.pythonhosted.org/packages/5e/44/73bea497ac69bafde2ee4269292fa3b41f1198f4bb7bbaaabde30ad29d4a/fsspec-2024.6.1-py3-none-any.whl
       - pypi: https://files.pythonhosted.org/packages/e5/3e/741d8c82801c347547f8a2a06aa57dbb1992be9e948df2ea0eda2c8b79e8/idna-3.7-py3-none-any.whl
-      - pypi: https://files.pythonhosted.org/packages/dc/ef/38766b2edb096260d9b1b6ad35adaa0bce3b0567abb452b21eb074af88c4/importlib_metadata-8.0.0-py3-none-any.whl
-      - pypi: https://files.pythonhosted.org/packages/75/06/4df55e1b7b112d183f65db9503bff189e97179b256e1ea450a3c365241e0/importlib_resources-6.4.0-py3-none-any.whl
+      - pypi: https://files.pythonhosted.org/packages/c0/14/362d31bf1076b21e1bcdcb0dc61944822ff263937b804a79231df2774d28/importlib_metadata-8.4.0-py3-none-any.whl
+      - pypi: https://files.pythonhosted.org/packages/db/2a/728c8ae66011600fac5731a7db030d23c42f1321fd9547654f0c3b2b32d7/importlib_resources-6.4.4-py3-none-any.whl
       - pypi: https://files.pythonhosted.org/packages/ef/a6/62565a6e1cf69e10f5727360368e451d4b7f58beeac6173dc9db836a5b46/iniconfig-2.0.0-py3-none-any.whl
       - pypi: https://files.pythonhosted.org/packages/0a/66/7f8c48009c72d73bc6bbe6eb87ac838d6a526146f7dab14af671121eb379/invoke-2.2.0-py3-none-any.whl
       - pypi: https://files.pythonhosted.org/packages/7f/66/b15ce62552d84bbfcec9a4873ab79d993a1dd4edb922cbfccae192bd5b5f/jaraco.classes-3.4.0-py3-none-any.whl
-      - pypi: https://files.pythonhosted.org/packages/d2/40/11b7bc1898cf1dcb87ccbe09b39f5088634ac78bb25f3383ff541c2b40aa/jaraco.context-5.3.0-py3-none-any.whl
-      - pypi: https://files.pythonhosted.org/packages/c3/ac/d0bf0d37a9f95f69a5efc5685d9166ee34a664d3cd29a9c139989512fe14/jaraco.functools-4.0.1-py3-none-any.whl
+      - pypi: https://files.pythonhosted.org/packages/ff/db/0c52c4cf5e4bd9f5d7135ec7669a3a767af21b3a308e1ed3674881e52b62/jaraco.context-6.0.1-py3-none-any.whl
+      - pypi: https://files.pythonhosted.org/packages/b1/54/7623e24ffc63730c3a619101361b08860c6b7c7cfc1aef6edb66d80ed708/jaraco.functools-4.0.2-py3-none-any.whl
       - pypi: https://files.pythonhosted.org/packages/ae/72/2a1e2290f1ab1e06f71f3d0f1646c9e4634e70e1d37491535e19266e8dc9/jeepney-0.8.0-py3-none-any.whl
       - pypi: https://files.pythonhosted.org/packages/31/80/3a54838c3fb461f6fec263ebf3a3a41771bd05190238de3486aae8540c36/jinja2-3.1.4-py3-none-any.whl
-      - pypi: https://files.pythonhosted.org/packages/92/91/901f5cfeaaea04cf15f5ddf41ee053a5c9e389166477a3427fcfd055e1d9/keyring-25.2.1-py3-none-any.whl
+      - pypi: https://files.pythonhosted.org/packages/63/42/ea8c9726e5ee5ff0731978aaf7cd5fa16674cf549c46279b279d7167c2b4/keyring-25.3.0-py3-none-any.whl
       - pypi: https://files.pythonhosted.org/packages/42/d7/1ec15b46af6af88f19b8e5ffea08fa375d433c998b8a7639e76935c14f1f/markdown_it_py-3.0.0-py3-none-any.whl
       - pypi: https://files.pythonhosted.org/packages/c7/bd/50319665ce81bb10e90d1cf76f9e1aa269ea6f7fa30ab4521f14d122a3df/MarkupSafe-2.1.5-cp38-cp38-manylinux_2_17_x86_64.manylinux2014_x86_64.whl
       - pypi: https://files.pythonhosted.org/packages/b3/38/89ba8ad64ae25be8de66a6d463314cf1eb366222074cfda9ee839c56a4b4/mdurl-0.1.2-py3-none-any.whl
-      - pypi: https://files.pythonhosted.org/packages/bb/23/2d1cdb0427aecb2b150dc2ac2d15400990c4f05585b3fbc1b5177d74d7fb/more_itertools-10.3.0-py3-none-any.whl
+      - pypi: https://files.pythonhosted.org/packages/d8/0b/6a51175e1395774449fca317fb8861379b7a2d59be411b8cce3d19d6ce78/more_itertools-10.4.0-py3-none-any.whl
       - pypi: https://files.pythonhosted.org/packages/43/e3/7d92a15f894aa0c9c4b49b8ee9ac9850d6e63b03c9c32c0367a13ae62209/mpmath-1.3.0-py3-none-any.whl
       - pypi: https://files.pythonhosted.org/packages/a8/05/9d4f9b78ead6b2661d6e8ea772e111fc4a9fbd866ad0c81906c11206b55e/networkx-3.1-py3-none-any.whl
-      - pypi: https://files.pythonhosted.org/packages/da/19/d52d9a0247007835df949f17abd904615248dc1b94d67cb8c99100330f08/nh3-0.2.17-cp37-abi3-manylinux_2_17_x86_64.manylinux2014_x86_64.whl
+      - pypi: https://files.pythonhosted.org/packages/1b/63/6ab90d0e5225ab9780f6c9fb52254fa36b52bb7c188df9201d05b647e5e1/nh3-0.2.18-cp37-abi3-manylinux_2_17_x86_64.manylinux2014_x86_64.whl
       - pypi: https://files.pythonhosted.org/packages/d2/1d/1b658dbd2b9fa9c4c9f32accbfc0205d532c8c6194dc0f2a4c0428e7128a/nodeenv-1.9.1-py2.py3-none-any.whl
       - pypi: https://files.pythonhosted.org/packages/98/5d/5738903efe0ecb73e51eb44feafba32bdba2081263d40c5043568ff60faf/numpy-1.24.4-cp38-cp38-manylinux_2_17_x86_64.manylinux2014_x86_64.whl
       - pypi: https://files.pythonhosted.org/packages/37/6d/121efd7382d5b0284239f4ab1fc1590d86d34ed4a4a2fdb13b30ca8e5740/nvidia_cublas_cu12-12.1.3.1-py3-none-manylinux1_x86_64.whl
       - pypi: https://files.pythonhosted.org/packages/7e/00/6b218edd739ecfc60524e585ba8e6b00554dd908de2c9c66c1af3e44e18d/nvidia_cuda_cupti_cu12-12.1.105-py3-none-manylinux1_x86_64.whl
       - pypi: https://files.pythonhosted.org/packages/b6/9f/c64c03f49d6fbc56196664d05dba14e3a561038a81a638eeb47f4d4cfd48/nvidia_cuda_nvrtc_cu12-12.1.105-py3-none-manylinux1_x86_64.whl
       - pypi: https://files.pythonhosted.org/packages/eb/d5/c68b1d2cdfcc59e72e8a5949a37ddb22ae6cade80cd4a57a84d4c8b55472/nvidia_cuda_runtime_cu12-12.1.105-py3-none-manylinux1_x86_64.whl
-      - pypi: https://files.pythonhosted.org/packages/ff/74/a2e2be7fb83aaedec84f391f082cf765dfb635e7caa9b49065f73e4835d8/nvidia_cudnn_cu12-8.9.2.26-py3-none-manylinux1_x86_64.whl
+      - pypi: https://files.pythonhosted.org/packages/9f/fd/713452cd72343f682b1c7b9321e23829f00b842ceaedcda96e742ea0b0b3/nvidia_cudnn_cu12-9.1.0.70-py3-none-manylinux2014_x86_64.whl
       - pypi: https://files.pythonhosted.org/packages/86/94/eb540db023ce1d162e7bea9f8f5aa781d57c65aed513c33ee9a5123ead4d/nvidia_cufft_cu12-11.0.2.54-py3-none-manylinux1_x86_64.whl
       - pypi: https://files.pythonhosted.org/packages/44/31/4890b1c9abc496303412947fc7dcea3d14861720642b49e8ceed89636705/nvidia_curand_cu12-10.3.2.106-py3-none-manylinux1_x86_64.whl
       - pypi: https://files.pythonhosted.org/packages/bc/1d/8de1e5c67099015c834315e333911273a8c6aaba78923dd1d1e25fc5f217/nvidia_cusolver_cu12-11.4.5.107-py3-none-manylinux1_x86_64.whl
       - pypi: https://files.pythonhosted.org/packages/65/5b/cfaeebf25cd9fdec14338ccb16f6b2c4c7fa9163aefcf057d86b9cc248bb/nvidia_cusparse_cu12-12.1.0.106-py3-none-manylinux1_x86_64.whl
       - pypi: https://files.pythonhosted.org/packages/4b/2a/0a131f572aa09f741c30ccd45a8e56316e8be8dfc7bc19bf0ab7cfef7b19/nvidia_nccl_cu12-2.20.5-py3-none-manylinux2014_x86_64.whl
-      - pypi: https://files.pythonhosted.org/packages/75/bc/e0d0dbb85246a086ab14839979039647bce501d8c661a159b8b019d987b7/nvidia_nvjitlink_cu12-12.5.82-py3-none-manylinux2014_x86_64.whl
+      - pypi: https://files.pythonhosted.org/packages/59/65/7ff0569494fbaea45ad2814972cc88da843d53cc96eb8554fcd0908941d9/nvidia_nvjitlink_cu12-12.6.20-py3-none-manylinux2014_x86_64.whl
       - pypi: https://files.pythonhosted.org/packages/da/d3/8057f0587683ed2fcd4dbfbdfdfa807b9160b809976099d36b8f60d08f03/nvidia_nvtx_cu12-12.1.105-py3-none-manylinux1_x86_64.whl
       - pypi: https://files.pythonhosted.org/packages/08/aa/cc0199a5f0ad350994d660967a8efb233fe0416e4639146c089643407ce6/packaging-24.1-py3-none-any.whl
-      - pypi: https://files.pythonhosted.org/packages/ad/50/8792484502c8141c20c996b802fefa8435a9c018a2bb440a06b172782118/paramiko-3.4.0-py3-none-any.whl
+      - pypi: https://files.pythonhosted.org/packages/96/6e/4a52a8923d840107024b844d83502dfa6a1e5399ad31cf9d1a4ddbaaa7e5/paramiko-3.4.1-py3-none-any.whl
       - pypi: https://files.pythonhosted.org/packages/56/09/054aea9b7534a15ad38a363a2bd974c20646ab1582a387a95b8df1bfea1c/pkginfo-1.10.0-py3-none-any.whl
       - pypi: https://files.pythonhosted.org/packages/88/5f/e351af9a41f866ac3f1fac4ca0613908d9a41741cfcf2228f4ad853b697d/pluggy-1.5.0-py3-none-any.whl
       - pypi: https://files.pythonhosted.org/packages/13/a3/a812df4e2dd5696d1f351d58b8fe16a405b234ad2886a0dab9183fb78109/pycparser-2.22-py3-none-any.whl
       - pypi: https://files.pythonhosted.org/packages/f7/3f/01c8b82017c199075f8f788d0d906b9ffbbc5a47dc9918a945e13d5a2bda/pygments-2.18.0-py3-none-any.whl
       - pypi: https://files.pythonhosted.org/packages/ee/87/f1bb6a595f14a327e8285b9eb54d41fef76c585a0edef0a45f6fc95de125/PyNaCl-1.5.0-cp36-abi3-manylinux_2_17_x86_64.manylinux2014_x86_64.manylinux_2_24_x86_64.whl
       - pypi: https://files.pythonhosted.org/packages/ae/f3/431b9d5fe7d14af7a32340792ef43b8a714e7726f1d7b69cc4e8e7a3f1d7/pyproject_hooks-1.1.0-py3-none-any.whl
-      - pypi: https://files.pythonhosted.org/packages/0c/2b/3d70ea49041da4dfb64b71039d94f3b31843575edf1f29fe0370919c35aa/pyright-1.1.370-py3-none-any.whl
-      - pypi: https://files.pythonhosted.org/packages/4e/e7/81ebdd666d3bff6670d27349b5053605d83d55548e6bd5711f3b0ae7dd23/pytest-8.2.2-py3-none-any.whl
+      - pypi: https://files.pythonhosted.org/packages/34/c9/89c40c4de44fe9463e77dddd0c4e2d2dd7a93e8ddc6858dfe7d5f75d263d/pyright-1.1.377-py3-none-any.whl
+      - pypi: https://files.pythonhosted.org/packages/0f/f9/cf155cf32ca7d6fa3601bc4c5dd19086af4b320b706919d48a4c79081cf9/pytest-8.3.2-py3-none-any.whl
       - pypi: https://files.pythonhosted.org/packages/45/be/3ea20dc38b9db08387cf97997a85a7d51527ea2057d71118feb0aa8afa55/readme_renderer-43.0-py3-none-any.whl
       - pypi: https://files.pythonhosted.org/packages/f9/9b/335f9764261e915ed497fcdeb11df5dfd6f7bf257d4a6a2a686d80da4d54/requests-2.32.3-py3-none-any.whl
       - pypi: https://files.pythonhosted.org/packages/3f/51/d4db610ef29373b879047326cbf6fa98b6c1969d6f6dc423279de2b1be2c/requests_toolbelt-1.0.0-py2.py3-none-any.whl
       - pypi: https://files.pythonhosted.org/packages/ff/9a/9afaade874b2fa6c752c36f1548f718b5b83af81ed9b76628329dab81c1b/rfc3986-2.0.0-py2.py3-none-any.whl
       - pypi: https://files.pythonhosted.org/packages/87/67/a37f6214d0e9fe57f6ae54b2956d550ca8365857f42a1ce0392bb21d9410/rich-13.7.1-py3-none-any.whl
-      - pypi: https://files.pythonhosted.org/packages/8a/d5/8271d42dd239b7c2d163615b3b01b1acfb187f5114bfca6d5a85e1d6a1eb/ruff-0.5.1-py3-none-manylinux_2_17_x86_64.manylinux2014_x86_64.whl
+      - pypi: https://files.pythonhosted.org/packages/60/4c/c0f1cd35ce4a93c54a6bb1ee6934a3a205fa02198dd076678193853ceea1/ruff-0.6.2-py3-none-manylinux_2_17_x86_64.manylinux2014_x86_64.whl
       - pypi: https://files.pythonhosted.org/packages/54/24/b4293291fa1dd830f353d2cb163295742fa87f179fcc8a20a306a81978b7/SecretStorage-3.3.3-py3-none-any.whl
-      - pypi: https://files.pythonhosted.org/packages/61/53/e18c8c97d0b2724d85c9830477e3ebea3acf1dcdc6deb344d5d9c93a9946/sympy-1.12.1-py3-none-any.whl
+      - pypi: https://files.pythonhosted.org/packages/c1/f9/6845bf8fca0eaf847da21c5d5bc6cd92797364662824a11d3f836423a1a5/sympy-1.13.2-py3-none-any.whl
       - pypi: https://files.pythonhosted.org/packages/97/75/10a9ebee3fd790d20926a90a2547f0bf78f371b2f13aa822c759680ca7b9/tomli-2.0.1-py3-none-any.whl
-      - pypi: https://files.pythonhosted.org/packages/c0/7e/309d63c6330a0b821a6f55e06dcef6704a7ab8b707534a4923837570624e/torch-2.3.1-cp38-cp38-manylinux1_x86_64.whl
-      - pypi: https://files.pythonhosted.org/packages/d3/55/45b3882019a8d69ad73b5b2bd1714cb2d6653b39e7376b7ac5accf745760/triton-2.3.1-cp38-cp38-manylinux_2_17_x86_64.manylinux2014_x86_64.whl
+      - pypi: https://files.pythonhosted.org/packages/fc/58/f93bdce23c9ff568c3dfb5129db0c14e60f7c72ab4d1a6de8fedca6e3792/torch-2.4.0-cp38-cp38-manylinux1_x86_64.whl
+      - pypi: https://files.pythonhosted.org/packages/4d/b4/c37e2776a1390bab7e78a6d52bd525441cb3cad7260a6a00b11b0b702e7c/triton-3.0.0-1-cp38-cp38-manylinux2014_x86_64.manylinux_2_17_x86_64.whl
       - pypi: https://files.pythonhosted.org/packages/5d/ec/00f9d5fd040ae29867355e559a94e9a8429225a0284a3f5f091a3878bfc0/twine-5.1.1-py3-none-any.whl
       - pypi: https://files.pythonhosted.org/packages/26/9f/ad63fc0248c5379346306f8668cda6e2e2e9c95e01216d2b8ffd9ff037d0/typing_extensions-4.12.2-py3-none-any.whl
       - pypi: https://files.pythonhosted.org/packages/ca/1c/89ffc63a9605b583d5df2be791a27bc1a42b7c32bab68d3c8f2f73a98cd4/urllib3-2.2.2-py3-none-any.whl
       - pypi: https://files.pythonhosted.org/packages/ef/c6/56e718e2c58a4078518c14d97e531ef1e9e8a5c1ddafdc0d264a92be1a1a/wrapt-1.16.0-cp38-cp38-manylinux_2_5_x86_64.manylinux1_x86_64.manylinux_2_17_x86_64.manylinux2014_x86_64.whl
-      - pypi: https://files.pythonhosted.org/packages/20/38/f5c473fe9b90c8debdd29ea68d5add0289f1936d6f923b6b9cc0b931194c/zipp-3.19.2-py3-none-any.whl
+      - pypi: https://files.pythonhosted.org/packages/da/cc/b9958af9f9c86b51f846d8487440af495ecf19b16e426fce1ed0b0796175/zipp-3.20.0-py3-none-any.whl
       - pypi: .
   dev:
     channels:
@@ -179,24 +179,24 @@
       - pypi: https://files.pythonhosted.org/packages/b9/fa/123043af240e49752f1c4bd24da5053b6bd00cad78c2be53c0d1e8b975bc/backports.tarfile-1.2.0-py3-none-any.whl
       - pypi: https://files.pythonhosted.org/packages/e2/03/f3c8ba0a6b6e30d7d18c40faab90807c9bb5e9a1e3b2fe2008af624a9c97/build-1.2.1-py3-none-any.whl
       - pypi: https://files.pythonhosted.org/packages/1c/d5/c84e1a17bf61d4df64ca866a1c9a913874b4e9bdc131ec689a0ad013fb36/certifi-2024.7.4-py3-none-any.whl
-      - pypi: https://files.pythonhosted.org/packages/f1/c9/326611aa83e16b13b6db4dbb73b5455c668159a003c4c2f0c3bcb2ddabaf/cffi-1.16.0-cp38-cp38-manylinux_2_17_x86_64.manylinux2014_x86_64.whl
+      - pypi: https://files.pythonhosted.org/packages/60/9f/0b88c6ebc1b3a32917b396140a3505efdb115b4a64e7c1e80b12ee319c10/cffi-1.17.0-cp38-cp38-manylinux_2_17_x86_64.manylinux2014_x86_64.whl
       - pypi: https://files.pythonhosted.org/packages/3d/09/d82fe4a34c5f0585f9ea1df090e2a71eb9bb1e469723053e1ee9f57c16f3/charset_normalizer-3.3.2-cp38-cp38-manylinux_2_17_x86_64.manylinux2014_x86_64.whl
-      - pypi: https://files.pythonhosted.org/packages/07/40/d6f6819c62e808ea74639c3c640f7edd636b86cce62cb14943996a15df92/cryptography-42.0.8-cp37-abi3-manylinux_2_28_x86_64.whl
+      - pypi: https://files.pythonhosted.org/packages/83/25/439a8ddd8058e7f898b7d27c36f94b66c8c8a2d60e1855d725845f4be0bc/cryptography-43.0.0-cp37-abi3-manylinux_2_28_x86_64.whl
       - pypi: https://files.pythonhosted.org/packages/26/87/f238c0670b94533ac0353a4e2a1a771a0cc73277b88bff23d3ae35a256c1/docutils-0.20.1-py3-none-any.whl
-      - pypi: https://files.pythonhosted.org/packages/01/90/79fe92dd413a9cab314ef5c591b5aa9b9ba787ae4cadab75055b0ae00b33/exceptiongroup-1.2.1-py3-none-any.whl
+      - pypi: https://files.pythonhosted.org/packages/02/cc/b7e31358aac6ed1ef2bb790a9746ac2c69bcb3c8588b41616914eb106eaf/exceptiongroup-1.2.2-py3-none-any.whl
       - pypi: https://files.pythonhosted.org/packages/e5/3e/741d8c82801c347547f8a2a06aa57dbb1992be9e948df2ea0eda2c8b79e8/idna-3.7-py3-none-any.whl
-      - pypi: https://files.pythonhosted.org/packages/dc/ef/38766b2edb096260d9b1b6ad35adaa0bce3b0567abb452b21eb074af88c4/importlib_metadata-8.0.0-py3-none-any.whl
-      - pypi: https://files.pythonhosted.org/packages/75/06/4df55e1b7b112d183f65db9503bff189e97179b256e1ea450a3c365241e0/importlib_resources-6.4.0-py3-none-any.whl
+      - pypi: https://files.pythonhosted.org/packages/c0/14/362d31bf1076b21e1bcdcb0dc61944822ff263937b804a79231df2774d28/importlib_metadata-8.4.0-py3-none-any.whl
+      - pypi: https://files.pythonhosted.org/packages/db/2a/728c8ae66011600fac5731a7db030d23c42f1321fd9547654f0c3b2b32d7/importlib_resources-6.4.4-py3-none-any.whl
       - pypi: https://files.pythonhosted.org/packages/ef/a6/62565a6e1cf69e10f5727360368e451d4b7f58beeac6173dc9db836a5b46/iniconfig-2.0.0-py3-none-any.whl
       - pypi: https://files.pythonhosted.org/packages/7f/66/b15ce62552d84bbfcec9a4873ab79d993a1dd4edb922cbfccae192bd5b5f/jaraco.classes-3.4.0-py3-none-any.whl
-      - pypi: https://files.pythonhosted.org/packages/d2/40/11b7bc1898cf1dcb87ccbe09b39f5088634ac78bb25f3383ff541c2b40aa/jaraco.context-5.3.0-py3-none-any.whl
-      - pypi: https://files.pythonhosted.org/packages/c3/ac/d0bf0d37a9f95f69a5efc5685d9166ee34a664d3cd29a9c139989512fe14/jaraco.functools-4.0.1-py3-none-any.whl
+      - pypi: https://files.pythonhosted.org/packages/ff/db/0c52c4cf5e4bd9f5d7135ec7669a3a767af21b3a308e1ed3674881e52b62/jaraco.context-6.0.1-py3-none-any.whl
+      - pypi: https://files.pythonhosted.org/packages/b1/54/7623e24ffc63730c3a619101361b08860c6b7c7cfc1aef6edb66d80ed708/jaraco.functools-4.0.2-py3-none-any.whl
       - pypi: https://files.pythonhosted.org/packages/ae/72/2a1e2290f1ab1e06f71f3d0f1646c9e4634e70e1d37491535e19266e8dc9/jeepney-0.8.0-py3-none-any.whl
-      - pypi: https://files.pythonhosted.org/packages/92/91/901f5cfeaaea04cf15f5ddf41ee053a5c9e389166477a3427fcfd055e1d9/keyring-25.2.1-py3-none-any.whl
+      - pypi: https://files.pythonhosted.org/packages/63/42/ea8c9726e5ee5ff0731978aaf7cd5fa16674cf549c46279b279d7167c2b4/keyring-25.3.0-py3-none-any.whl
       - pypi: https://files.pythonhosted.org/packages/42/d7/1ec15b46af6af88f19b8e5ffea08fa375d433c998b8a7639e76935c14f1f/markdown_it_py-3.0.0-py3-none-any.whl
       - pypi: https://files.pythonhosted.org/packages/b3/38/89ba8ad64ae25be8de66a6d463314cf1eb366222074cfda9ee839c56a4b4/mdurl-0.1.2-py3-none-any.whl
-      - pypi: https://files.pythonhosted.org/packages/bb/23/2d1cdb0427aecb2b150dc2ac2d15400990c4f05585b3fbc1b5177d74d7fb/more_itertools-10.3.0-py3-none-any.whl
-      - pypi: https://files.pythonhosted.org/packages/da/19/d52d9a0247007835df949f17abd904615248dc1b94d67cb8c99100330f08/nh3-0.2.17-cp37-abi3-manylinux_2_17_x86_64.manylinux2014_x86_64.whl
+      - pypi: https://files.pythonhosted.org/packages/d8/0b/6a51175e1395774449fca317fb8861379b7a2d59be411b8cce3d19d6ce78/more_itertools-10.4.0-py3-none-any.whl
+      - pypi: https://files.pythonhosted.org/packages/1b/63/6ab90d0e5225ab9780f6c9fb52254fa36b52bb7c188df9201d05b647e5e1/nh3-0.2.18-cp37-abi3-manylinux_2_17_x86_64.manylinux2014_x86_64.whl
       - pypi: https://files.pythonhosted.org/packages/d2/1d/1b658dbd2b9fa9c4c9f32accbfc0205d532c8c6194dc0f2a4c0428e7128a/nodeenv-1.9.1-py2.py3-none-any.whl
       - pypi: https://files.pythonhosted.org/packages/08/aa/cc0199a5f0ad350994d660967a8efb233fe0416e4639146c089643407ce6/packaging-24.1-py3-none-any.whl
       - pypi: https://files.pythonhosted.org/packages/56/09/054aea9b7534a15ad38a363a2bd974c20646ab1582a387a95b8df1bfea1c/pkginfo-1.10.0-py3-none-any.whl
@@ -204,22 +204,20 @@
       - pypi: https://files.pythonhosted.org/packages/13/a3/a812df4e2dd5696d1f351d58b8fe16a405b234ad2886a0dab9183fb78109/pycparser-2.22-py3-none-any.whl
       - pypi: https://files.pythonhosted.org/packages/f7/3f/01c8b82017c199075f8f788d0d906b9ffbbc5a47dc9918a945e13d5a2bda/pygments-2.18.0-py3-none-any.whl
       - pypi: https://files.pythonhosted.org/packages/ae/f3/431b9d5fe7d14af7a32340792ef43b8a714e7726f1d7b69cc4e8e7a3f1d7/pyproject_hooks-1.1.0-py3-none-any.whl
-      - pypi: https://files.pythonhosted.org/packages/0c/2b/3d70ea49041da4dfb64b71039d94f3b31843575edf1f29fe0370919c35aa/pyright-1.1.370-py3-none-any.whl
-      - pypi: https://files.pythonhosted.org/packages/4e/e7/81ebdd666d3bff6670d27349b5053605d83d55548e6bd5711f3b0ae7dd23/pytest-8.2.2-py3-none-any.whl
+      - pypi: https://files.pythonhosted.org/packages/34/c9/89c40c4de44fe9463e77dddd0c4e2d2dd7a93e8ddc6858dfe7d5f75d263d/pyright-1.1.377-py3-none-any.whl
+      - pypi: https://files.pythonhosted.org/packages/0f/f9/cf155cf32ca7d6fa3601bc4c5dd19086af4b320b706919d48a4c79081cf9/pytest-8.3.2-py3-none-any.whl
       - pypi: https://files.pythonhosted.org/packages/45/be/3ea20dc38b9db08387cf97997a85a7d51527ea2057d71118feb0aa8afa55/readme_renderer-43.0-py3-none-any.whl
       - pypi: https://files.pythonhosted.org/packages/f9/9b/335f9764261e915ed497fcdeb11df5dfd6f7bf257d4a6a2a686d80da4d54/requests-2.32.3-py3-none-any.whl
       - pypi: https://files.pythonhosted.org/packages/3f/51/d4db610ef29373b879047326cbf6fa98b6c1969d6f6dc423279de2b1be2c/requests_toolbelt-1.0.0-py2.py3-none-any.whl
       - pypi: https://files.pythonhosted.org/packages/ff/9a/9afaade874b2fa6c752c36f1548f718b5b83af81ed9b76628329dab81c1b/rfc3986-2.0.0-py2.py3-none-any.whl
       - pypi: https://files.pythonhosted.org/packages/87/67/a37f6214d0e9fe57f6ae54b2956d550ca8365857f42a1ce0392bb21d9410/rich-13.7.1-py3-none-any.whl
-      - pypi: https://files.pythonhosted.org/packages/8a/d5/8271d42dd239b7c2d163615b3b01b1acfb187f5114bfca6d5a85e1d6a1eb/ruff-0.5.1-py3-none-manylinux_2_17_x86_64.manylinux2014_x86_64.whl
+      - pypi: https://files.pythonhosted.org/packages/60/4c/c0f1cd35ce4a93c54a6bb1ee6934a3a205fa02198dd076678193853ceea1/ruff-0.6.2-py3-none-manylinux_2_17_x86_64.manylinux2014_x86_64.whl
       - pypi: https://files.pythonhosted.org/packages/54/24/b4293291fa1dd830f353d2cb163295742fa87f179fcc8a20a306a81978b7/SecretStorage-3.3.3-py3-none-any.whl
       - pypi: https://files.pythonhosted.org/packages/97/75/10a9ebee3fd790d20926a90a2547f0bf78f371b2f13aa822c759680ca7b9/tomli-2.0.1-py3-none-any.whl
       - pypi: https://files.pythonhosted.org/packages/5d/ec/00f9d5fd040ae29867355e559a94e9a8429225a0284a3f5f091a3878bfc0/twine-5.1.1-py3-none-any.whl
       - pypi: https://files.pythonhosted.org/packages/26/9f/ad63fc0248c5379346306f8668cda6e2e2e9c95e01216d2b8ffd9ff037d0/typing_extensions-4.12.2-py3-none-any.whl
       - pypi: https://files.pythonhosted.org/packages/ca/1c/89ffc63a9605b583d5df2be791a27bc1a42b7c32bab68d3c8f2f73a98cd4/urllib3-2.2.2-py3-none-any.whl
-      - pypi: https://files.pythonhosted.org/packages/20/38/f5c473fe9b90c8debdd29ea68d5add0289f1936d6f923b6b9cc0b931194c/zipp-3.19.2-py3-none-any.whl
-<<<<<<< HEAD
-=======
+      - pypi: https://files.pythonhosted.org/packages/da/cc/b9958af9f9c86b51f846d8487440af495ecf19b16e426fce1ed0b0796175/zipp-3.20.0-py3-none-any.whl
   extra:
     channels:
     - url: https://conda.anaconda.org/nvidia/label/cuda-11.7.0/
@@ -298,55 +296,55 @@
       - conda: https://conda.anaconda.org/conda-forge/linux-64/zlib-1.2.13-h4ab18f5_6.conda
       - pypi: https://files.pythonhosted.org/packages/15/33/b6b4ad5efa8b9f4275d4ed17ff8a44c97276171341ba565fdffb0e3dc5e8/accelerate-0.33.0-py3-none-any.whl
       - pypi: https://files.pythonhosted.org/packages/b9/fa/123043af240e49752f1c4bd24da5053b6bd00cad78c2be53c0d1e8b975bc/backports.tarfile-1.2.0-py3-none-any.whl
-      - pypi: https://files.pythonhosted.org/packages/2f/f6/9c0a6de7ef78d573e10d0b7de3ef82454e2e6eb6fada453ea6c2b8fb3f0a/bcrypt-4.1.3-cp37-abi3-manylinux_2_17_x86_64.manylinux2014_x86_64.whl
+      - pypi: https://files.pythonhosted.org/packages/ac/be/da233c5f11fce3f8adec05e8e532b299b64833cc962f49331cdd0e614fa9/bcrypt-4.2.0-cp37-abi3-manylinux_2_28_x86_64.whl
       - pypi: https://files.pythonhosted.org/packages/e2/03/f3c8ba0a6b6e30d7d18c40faab90807c9bb5e9a1e3b2fe2008af624a9c97/build-1.2.1-py3-none-any.whl
       - pypi: https://files.pythonhosted.org/packages/1c/d5/c84e1a17bf61d4df64ca866a1c9a913874b4e9bdc131ec689a0ad013fb36/certifi-2024.7.4-py3-none-any.whl
-      - pypi: https://files.pythonhosted.org/packages/f1/c9/326611aa83e16b13b6db4dbb73b5455c668159a003c4c2f0c3bcb2ddabaf/cffi-1.16.0-cp38-cp38-manylinux_2_17_x86_64.manylinux2014_x86_64.whl
+      - pypi: https://files.pythonhosted.org/packages/60/9f/0b88c6ebc1b3a32917b396140a3505efdb115b4a64e7c1e80b12ee319c10/cffi-1.17.0-cp38-cp38-manylinux_2_17_x86_64.manylinux2014_x86_64.whl
       - pypi: https://files.pythonhosted.org/packages/3d/09/d82fe4a34c5f0585f9ea1df090e2a71eb9bb1e469723053e1ee9f57c16f3/charset_normalizer-3.3.2-cp38-cp38-manylinux_2_17_x86_64.manylinux2014_x86_64.whl
       - pypi: https://files.pythonhosted.org/packages/96/43/dae06432d0c4b1dc9e9149ad37b4ca8384cf6eb7700cd9215b177b914f0a/cloudpickle-3.0.0-py3-none-any.whl
-      - pypi: https://files.pythonhosted.org/packages/35/66/2d87e9ca95c82c7ee5f2c09716fc4c4242c1ae6647b9bd27e55e920e9f10/cryptography-42.0.8-cp37-abi3-manylinux_2_17_x86_64.manylinux2014_x86_64.whl
+      - pypi: https://files.pythonhosted.org/packages/83/25/439a8ddd8058e7f898b7d27c36f94b66c8c8a2d60e1855d725845f4be0bc/cryptography-43.0.0-cp37-abi3-manylinux_2_28_x86_64.whl
       - pypi: https://files.pythonhosted.org/packages/d5/50/83c593b07763e1161326b3b8c6686f0f4b0f24d5526546bee538c89837d6/decorator-5.1.1-py3-none-any.whl
       - pypi: https://files.pythonhosted.org/packages/20/8d/778b7d51b981a96554f29136cd59ca7880bf58094338085bcf2a979a0e6a/Deprecated-1.2.14-py2.py3-none-any.whl
       - pypi: https://files.pythonhosted.org/packages/26/87/f238c0670b94533ac0353a4e2a1a771a0cc73277b88bff23d3ae35a256c1/docutils-0.20.1-py3-none-any.whl
-      - pypi: https://files.pythonhosted.org/packages/01/90/79fe92dd413a9cab314ef5c591b5aa9b9ba787ae4cadab75055b0ae00b33/exceptiongroup-1.2.1-py3-none-any.whl
+      - pypi: https://files.pythonhosted.org/packages/02/cc/b7e31358aac6ed1ef2bb790a9746ac2c69bcb3c8588b41616914eb106eaf/exceptiongroup-1.2.2-py3-none-any.whl
       - pypi: https://files.pythonhosted.org/packages/d6/1f/e99e23ee01847147fa194e8d41cfcf2535a2dbfcb51414c541cadb15c5d7/fabric-3.2.2-py3-none-any.whl
       - pypi: https://files.pythonhosted.org/packages/ae/f0/48285f0262fe47103a4a45972ed2f9b93e4c80b8fd609fa98da78b2a5706/filelock-3.15.4-py3-none-any.whl
       - pypi: https://files.pythonhosted.org/packages/5e/44/73bea497ac69bafde2ee4269292fa3b41f1198f4bb7bbaaabde30ad29d4a/fsspec-2024.6.1-py3-none-any.whl
-      - pypi: https://files.pythonhosted.org/packages/0b/05/31b21998f68c31e7ffcc27ff08531fb9af5506d765ce8d661fb0036e6918/huggingface_hub-0.24.5-py3-none-any.whl
+      - pypi: https://files.pythonhosted.org/packages/b9/8f/d6718641c14d98a5848c6a24d2376028d292074ffade0702940a4b1dde76/huggingface_hub-0.24.6-py3-none-any.whl
       - pypi: https://files.pythonhosted.org/packages/e5/3e/741d8c82801c347547f8a2a06aa57dbb1992be9e948df2ea0eda2c8b79e8/idna-3.7-py3-none-any.whl
-      - pypi: https://files.pythonhosted.org/packages/dc/ef/38766b2edb096260d9b1b6ad35adaa0bce3b0567abb452b21eb074af88c4/importlib_metadata-8.0.0-py3-none-any.whl
-      - pypi: https://files.pythonhosted.org/packages/75/06/4df55e1b7b112d183f65db9503bff189e97179b256e1ea450a3c365241e0/importlib_resources-6.4.0-py3-none-any.whl
+      - pypi: https://files.pythonhosted.org/packages/c0/14/362d31bf1076b21e1bcdcb0dc61944822ff263937b804a79231df2774d28/importlib_metadata-8.4.0-py3-none-any.whl
+      - pypi: https://files.pythonhosted.org/packages/db/2a/728c8ae66011600fac5731a7db030d23c42f1321fd9547654f0c3b2b32d7/importlib_resources-6.4.4-py3-none-any.whl
       - pypi: https://files.pythonhosted.org/packages/ef/a6/62565a6e1cf69e10f5727360368e451d4b7f58beeac6173dc9db836a5b46/iniconfig-2.0.0-py3-none-any.whl
       - pypi: https://files.pythonhosted.org/packages/0a/66/7f8c48009c72d73bc6bbe6eb87ac838d6a526146f7dab14af671121eb379/invoke-2.2.0-py3-none-any.whl
       - pypi: https://files.pythonhosted.org/packages/7f/66/b15ce62552d84bbfcec9a4873ab79d993a1dd4edb922cbfccae192bd5b5f/jaraco.classes-3.4.0-py3-none-any.whl
-      - pypi: https://files.pythonhosted.org/packages/d2/40/11b7bc1898cf1dcb87ccbe09b39f5088634ac78bb25f3383ff541c2b40aa/jaraco.context-5.3.0-py3-none-any.whl
-      - pypi: https://files.pythonhosted.org/packages/c3/ac/d0bf0d37a9f95f69a5efc5685d9166ee34a664d3cd29a9c139989512fe14/jaraco.functools-4.0.1-py3-none-any.whl
+      - pypi: https://files.pythonhosted.org/packages/ff/db/0c52c4cf5e4bd9f5d7135ec7669a3a767af21b3a308e1ed3674881e52b62/jaraco.context-6.0.1-py3-none-any.whl
+      - pypi: https://files.pythonhosted.org/packages/b1/54/7623e24ffc63730c3a619101361b08860c6b7c7cfc1aef6edb66d80ed708/jaraco.functools-4.0.2-py3-none-any.whl
       - pypi: https://files.pythonhosted.org/packages/ae/72/2a1e2290f1ab1e06f71f3d0f1646c9e4634e70e1d37491535e19266e8dc9/jeepney-0.8.0-py3-none-any.whl
       - pypi: https://files.pythonhosted.org/packages/31/80/3a54838c3fb461f6fec263ebf3a3a41771bd05190238de3486aae8540c36/jinja2-3.1.4-py3-none-any.whl
-      - pypi: https://files.pythonhosted.org/packages/92/91/901f5cfeaaea04cf15f5ddf41ee053a5c9e389166477a3427fcfd055e1d9/keyring-25.2.1-py3-none-any.whl
+      - pypi: https://files.pythonhosted.org/packages/63/42/ea8c9726e5ee5ff0731978aaf7cd5fa16674cf549c46279b279d7167c2b4/keyring-25.3.0-py3-none-any.whl
       - pypi: https://files.pythonhosted.org/packages/42/d7/1ec15b46af6af88f19b8e5ffea08fa375d433c998b8a7639e76935c14f1f/markdown_it_py-3.0.0-py3-none-any.whl
       - pypi: https://files.pythonhosted.org/packages/c7/bd/50319665ce81bb10e90d1cf76f9e1aa269ea6f7fa30ab4521f14d122a3df/MarkupSafe-2.1.5-cp38-cp38-manylinux_2_17_x86_64.manylinux2014_x86_64.whl
       - pypi: https://files.pythonhosted.org/packages/b3/38/89ba8ad64ae25be8de66a6d463314cf1eb366222074cfda9ee839c56a4b4/mdurl-0.1.2-py3-none-any.whl
-      - pypi: https://files.pythonhosted.org/packages/bb/23/2d1cdb0427aecb2b150dc2ac2d15400990c4f05585b3fbc1b5177d74d7fb/more_itertools-10.3.0-py3-none-any.whl
+      - pypi: https://files.pythonhosted.org/packages/d8/0b/6a51175e1395774449fca317fb8861379b7a2d59be411b8cce3d19d6ce78/more_itertools-10.4.0-py3-none-any.whl
       - pypi: https://files.pythonhosted.org/packages/43/e3/7d92a15f894aa0c9c4b49b8ee9ac9850d6e63b03c9c32c0367a13ae62209/mpmath-1.3.0-py3-none-any.whl
       - pypi: https://files.pythonhosted.org/packages/a8/05/9d4f9b78ead6b2661d6e8ea772e111fc4a9fbd866ad0c81906c11206b55e/networkx-3.1-py3-none-any.whl
-      - pypi: https://files.pythonhosted.org/packages/da/19/d52d9a0247007835df949f17abd904615248dc1b94d67cb8c99100330f08/nh3-0.2.17-cp37-abi3-manylinux_2_17_x86_64.manylinux2014_x86_64.whl
+      - pypi: https://files.pythonhosted.org/packages/1b/63/6ab90d0e5225ab9780f6c9fb52254fa36b52bb7c188df9201d05b647e5e1/nh3-0.2.18-cp37-abi3-manylinux_2_17_x86_64.manylinux2014_x86_64.whl
       - pypi: https://files.pythonhosted.org/packages/d2/1d/1b658dbd2b9fa9c4c9f32accbfc0205d532c8c6194dc0f2a4c0428e7128a/nodeenv-1.9.1-py2.py3-none-any.whl
       - pypi: https://files.pythonhosted.org/packages/98/5d/5738903efe0ecb73e51eb44feafba32bdba2081263d40c5043568ff60faf/numpy-1.24.4-cp38-cp38-manylinux_2_17_x86_64.manylinux2014_x86_64.whl
       - pypi: https://files.pythonhosted.org/packages/37/6d/121efd7382d5b0284239f4ab1fc1590d86d34ed4a4a2fdb13b30ca8e5740/nvidia_cublas_cu12-12.1.3.1-py3-none-manylinux1_x86_64.whl
       - pypi: https://files.pythonhosted.org/packages/7e/00/6b218edd739ecfc60524e585ba8e6b00554dd908de2c9c66c1af3e44e18d/nvidia_cuda_cupti_cu12-12.1.105-py3-none-manylinux1_x86_64.whl
       - pypi: https://files.pythonhosted.org/packages/b6/9f/c64c03f49d6fbc56196664d05dba14e3a561038a81a638eeb47f4d4cfd48/nvidia_cuda_nvrtc_cu12-12.1.105-py3-none-manylinux1_x86_64.whl
       - pypi: https://files.pythonhosted.org/packages/eb/d5/c68b1d2cdfcc59e72e8a5949a37ddb22ae6cade80cd4a57a84d4c8b55472/nvidia_cuda_runtime_cu12-12.1.105-py3-none-manylinux1_x86_64.whl
-      - pypi: https://files.pythonhosted.org/packages/ff/74/a2e2be7fb83aaedec84f391f082cf765dfb635e7caa9b49065f73e4835d8/nvidia_cudnn_cu12-8.9.2.26-py3-none-manylinux1_x86_64.whl
+      - pypi: https://files.pythonhosted.org/packages/9f/fd/713452cd72343f682b1c7b9321e23829f00b842ceaedcda96e742ea0b0b3/nvidia_cudnn_cu12-9.1.0.70-py3-none-manylinux2014_x86_64.whl
       - pypi: https://files.pythonhosted.org/packages/86/94/eb540db023ce1d162e7bea9f8f5aa781d57c65aed513c33ee9a5123ead4d/nvidia_cufft_cu12-11.0.2.54-py3-none-manylinux1_x86_64.whl
       - pypi: https://files.pythonhosted.org/packages/44/31/4890b1c9abc496303412947fc7dcea3d14861720642b49e8ceed89636705/nvidia_curand_cu12-10.3.2.106-py3-none-manylinux1_x86_64.whl
       - pypi: https://files.pythonhosted.org/packages/bc/1d/8de1e5c67099015c834315e333911273a8c6aaba78923dd1d1e25fc5f217/nvidia_cusolver_cu12-11.4.5.107-py3-none-manylinux1_x86_64.whl
       - pypi: https://files.pythonhosted.org/packages/65/5b/cfaeebf25cd9fdec14338ccb16f6b2c4c7fa9163aefcf057d86b9cc248bb/nvidia_cusparse_cu12-12.1.0.106-py3-none-manylinux1_x86_64.whl
       - pypi: https://files.pythonhosted.org/packages/4b/2a/0a131f572aa09f741c30ccd45a8e56316e8be8dfc7bc19bf0ab7cfef7b19/nvidia_nccl_cu12-2.20.5-py3-none-manylinux2014_x86_64.whl
-      - pypi: https://files.pythonhosted.org/packages/75/bc/e0d0dbb85246a086ab14839979039647bce501d8c661a159b8b019d987b7/nvidia_nvjitlink_cu12-12.5.82-py3-none-manylinux2014_x86_64.whl
+      - pypi: https://files.pythonhosted.org/packages/59/65/7ff0569494fbaea45ad2814972cc88da843d53cc96eb8554fcd0908941d9/nvidia_nvjitlink_cu12-12.6.20-py3-none-manylinux2014_x86_64.whl
       - pypi: https://files.pythonhosted.org/packages/da/d3/8057f0587683ed2fcd4dbfbdfdfa807b9160b809976099d36b8f60d08f03/nvidia_nvtx_cu12-12.1.105-py3-none-manylinux1_x86_64.whl
       - pypi: https://files.pythonhosted.org/packages/08/aa/cc0199a5f0ad350994d660967a8efb233fe0416e4639146c089643407ce6/packaging-24.1-py3-none-any.whl
-      - pypi: https://files.pythonhosted.org/packages/ad/50/8792484502c8141c20c996b802fefa8435a9c018a2bb440a06b172782118/paramiko-3.4.0-py3-none-any.whl
+      - pypi: https://files.pythonhosted.org/packages/96/6e/4a52a8923d840107024b844d83502dfa6a1e5399ad31cf9d1a4ddbaaa7e5/paramiko-3.4.1-py3-none-any.whl
       - pypi: https://files.pythonhosted.org/packages/56/09/054aea9b7534a15ad38a363a2bd974c20646ab1582a387a95b8df1bfea1c/pkginfo-1.10.0-py3-none-any.whl
       - pypi: https://files.pythonhosted.org/packages/88/5f/e351af9a41f866ac3f1fac4ca0613908d9a41741cfcf2228f4ad853b697d/pluggy-1.5.0-py3-none-any.whl
       - pypi: https://files.pythonhosted.org/packages/19/74/f59e7e0d392bc1070e9a70e2f9190d652487ac115bb16e2eff6b22ad1d24/psutil-6.0.0-cp36-abi3-manylinux_2_12_x86_64.manylinux2010_x86_64.manylinux_2_17_x86_64.manylinux2014_x86_64.whl
@@ -354,8 +352,8 @@
       - pypi: https://files.pythonhosted.org/packages/f7/3f/01c8b82017c199075f8f788d0d906b9ffbbc5a47dc9918a945e13d5a2bda/pygments-2.18.0-py3-none-any.whl
       - pypi: https://files.pythonhosted.org/packages/ee/87/f1bb6a595f14a327e8285b9eb54d41fef76c585a0edef0a45f6fc95de125/PyNaCl-1.5.0-cp36-abi3-manylinux_2_17_x86_64.manylinux2014_x86_64.manylinux_2_24_x86_64.whl
       - pypi: https://files.pythonhosted.org/packages/ae/f3/431b9d5fe7d14af7a32340792ef43b8a714e7726f1d7b69cc4e8e7a3f1d7/pyproject_hooks-1.1.0-py3-none-any.whl
-      - pypi: https://files.pythonhosted.org/packages/0c/2b/3d70ea49041da4dfb64b71039d94f3b31843575edf1f29fe0370919c35aa/pyright-1.1.370-py3-none-any.whl
-      - pypi: https://files.pythonhosted.org/packages/4e/e7/81ebdd666d3bff6670d27349b5053605d83d55548e6bd5711f3b0ae7dd23/pytest-8.2.2-py3-none-any.whl
+      - pypi: https://files.pythonhosted.org/packages/34/c9/89c40c4de44fe9463e77dddd0c4e2d2dd7a93e8ddc6858dfe7d5f75d263d/pyright-1.1.377-py3-none-any.whl
+      - pypi: https://files.pythonhosted.org/packages/0f/f9/cf155cf32ca7d6fa3601bc4c5dd19086af4b320b706919d48a4c79081cf9/pytest-8.3.2-py3-none-any.whl
       - pypi: https://files.pythonhosted.org/packages/fd/7f/2c3697bba5d4aa5cc2afe81826d73dfae5f049458e44732c7a0938baa673/PyYAML-6.0.2-cp38-cp38-manylinux_2_17_x86_64.manylinux2014_x86_64.whl
       - pypi: https://files.pythonhosted.org/packages/45/be/3ea20dc38b9db08387cf97997a85a7d51527ea2057d71118feb0aa8afa55/readme_renderer-43.0-py3-none-any.whl
       - pypi: https://files.pythonhosted.org/packages/c2/c6/023e5b634e5b72034f9e0c36396648e1481f3482c739d1b456b3e5061243/regex-2024.7.24-cp38-cp38-manylinux_2_17_x86_64.manylinux2014_x86_64.whl
@@ -363,25 +361,24 @@
       - pypi: https://files.pythonhosted.org/packages/3f/51/d4db610ef29373b879047326cbf6fa98b6c1969d6f6dc423279de2b1be2c/requests_toolbelt-1.0.0-py2.py3-none-any.whl
       - pypi: https://files.pythonhosted.org/packages/ff/9a/9afaade874b2fa6c752c36f1548f718b5b83af81ed9b76628329dab81c1b/rfc3986-2.0.0-py2.py3-none-any.whl
       - pypi: https://files.pythonhosted.org/packages/87/67/a37f6214d0e9fe57f6ae54b2956d550ca8365857f42a1ce0392bb21d9410/rich-13.7.1-py3-none-any.whl
-      - pypi: https://files.pythonhosted.org/packages/8a/d5/8271d42dd239b7c2d163615b3b01b1acfb187f5114bfca6d5a85e1d6a1eb/ruff-0.5.1-py3-none-manylinux_2_17_x86_64.manylinux2014_x86_64.whl
+      - pypi: https://files.pythonhosted.org/packages/60/4c/c0f1cd35ce4a93c54a6bb1ee6934a3a205fa02198dd076678193853ceea1/ruff-0.6.2-py3-none-manylinux_2_17_x86_64.manylinux2014_x86_64.whl
       - pypi: https://files.pythonhosted.org/packages/da/cf/036697a93a8b1e771101f3cf49e3edac946294d9d44383601ff6c4ad2f88/safetensors-0.4.4-cp38-cp38-manylinux_2_17_x86_64.manylinux2014_x86_64.whl
       - pypi: https://files.pythonhosted.org/packages/54/24/b4293291fa1dd830f353d2cb163295742fa87f179fcc8a20a306a81978b7/SecretStorage-3.3.3-py3-none-any.whl
-      - pypi: https://files.pythonhosted.org/packages/6e/ec/06715d912351edc453e37f93f3fc80dcffd5ca0e70386c87529aca296f05/setuptools-72.2.0-py3-none-any.whl
+      - pypi: https://files.pythonhosted.org/packages/07/6a/0270e295bf30c37567736b7fca10167640898214ff911273af37ddb95770/setuptools-73.0.1-py3-none-any.whl
       - pypi: https://files.pythonhosted.org/packages/eb/db/64ade58ecdd41b2fae6174ab9d3dd62112c0cc0b3f71d5672cd29877f197/submitit-1.5.1-py3-none-any.whl
-      - pypi: https://files.pythonhosted.org/packages/61/53/e18c8c97d0b2724d85c9830477e3ebea3acf1dcdc6deb344d5d9c93a9946/sympy-1.12.1-py3-none-any.whl
+      - pypi: https://files.pythonhosted.org/packages/c1/f9/6845bf8fca0eaf847da21c5d5bc6cd92797364662824a11d3f836423a1a5/sympy-1.13.2-py3-none-any.whl
       - pypi: https://files.pythonhosted.org/packages/18/0d/ee99f50407788149bc9eddae6af0b4016865d67fb687730d151683b13b80/tokenizers-0.19.1-cp38-cp38-manylinux_2_17_x86_64.manylinux2014_x86_64.whl
       - pypi: https://files.pythonhosted.org/packages/97/75/10a9ebee3fd790d20926a90a2547f0bf78f371b2f13aa822c759680ca7b9/tomli-2.0.1-py3-none-any.whl
-      - pypi: https://files.pythonhosted.org/packages/c0/7e/309d63c6330a0b821a6f55e06dcef6704a7ab8b707534a4923837570624e/torch-2.3.1-cp38-cp38-manylinux1_x86_64.whl
+      - pypi: https://files.pythonhosted.org/packages/fc/58/f93bdce23c9ff568c3dfb5129db0c14e60f7c72ab4d1a6de8fedca6e3792/torch-2.4.0-cp38-cp38-manylinux1_x86_64.whl
       - pypi: https://files.pythonhosted.org/packages/48/5d/acf5905c36149bbaec41ccf7f2b68814647347b72075ac0b1fe3022fdc73/tqdm-4.66.5-py3-none-any.whl
-      - pypi: https://files.pythonhosted.org/packages/62/c0/810e741a6244c0f004be40ccb96486d072f042eabbd4d7e8aa02b81ca1eb/transformers-4.44.0-py3-none-any.whl
-      - pypi: https://files.pythonhosted.org/packages/d3/55/45b3882019a8d69ad73b5b2bd1714cb2d6653b39e7376b7ac5accf745760/triton-2.3.1-cp38-cp38-manylinux_2_17_x86_64.manylinux2014_x86_64.whl
+      - pypi: https://files.pythonhosted.org/packages/75/35/07c9879163b603f0e464b0f6e6e628a2340cfc7cdc5ca8e7d52d776710d4/transformers-4.44.2-py3-none-any.whl
+      - pypi: https://files.pythonhosted.org/packages/4d/b4/c37e2776a1390bab7e78a6d52bd525441cb3cad7260a6a00b11b0b702e7c/triton-3.0.0-1-cp38-cp38-manylinux2014_x86_64.manylinux_2_17_x86_64.whl
       - pypi: https://files.pythonhosted.org/packages/5d/ec/00f9d5fd040ae29867355e559a94e9a8429225a0284a3f5f091a3878bfc0/twine-5.1.1-py3-none-any.whl
       - pypi: https://files.pythonhosted.org/packages/26/9f/ad63fc0248c5379346306f8668cda6e2e2e9c95e01216d2b8ffd9ff037d0/typing_extensions-4.12.2-py3-none-any.whl
       - pypi: https://files.pythonhosted.org/packages/ca/1c/89ffc63a9605b583d5df2be791a27bc1a42b7c32bab68d3c8f2f73a98cd4/urllib3-2.2.2-py3-none-any.whl
       - pypi: https://files.pythonhosted.org/packages/ef/c6/56e718e2c58a4078518c14d97e531ef1e9e8a5c1ddafdc0d264a92be1a1a/wrapt-1.16.0-cp38-cp38-manylinux_2_5_x86_64.manylinux1_x86_64.manylinux_2_17_x86_64.manylinux2014_x86_64.whl
-      - pypi: https://files.pythonhosted.org/packages/20/38/f5c473fe9b90c8debdd29ea68d5add0289f1936d6f923b6b9cc0b931194c/zipp-3.19.2-py3-none-any.whl
+      - pypi: https://files.pythonhosted.org/packages/da/cc/b9958af9f9c86b51f846d8487440af495ecf19b16e426fce1ed0b0796175/zipp-3.20.0-py3-none-any.whl
       - pypi: .
->>>>>>> 40228118
 packages:
 - kind: conda
   name: _libgcc_mutex
@@ -392,323 +389,6 @@
   sha256: fe51de6107f9edc7aa4f786a70f4a883943bc9d39b3bb7307c04c41410990726
   md5: d7c89558ba9fa0495403155b64376d81
   license: None
-<<<<<<< HEAD
-  purls: []
-  size: 2562
-  timestamp: 1578324546067
-- kind: conda
-  name: _openmp_mutex
-  version: '4.5'
-  build: 2_gnu
-  build_number: 16
-  subdir: linux-64
-  url: https://conda.anaconda.org/conda-forge/linux-64/_openmp_mutex-4.5-2_gnu.tar.bz2
-  sha256: fbe2c5e56a653bebb982eda4876a9178aedfc2b545f25d0ce9c4c0b508253d22
-  md5: 73aaf86a425cc6e73fcf236a5a46396d
-  depends:
-  - _libgcc_mutex 0.1 conda_forge
-  - libgomp >=7.5.0
-  constrains:
-  - openmp_impl 9999
-  license: BSD-3-Clause
-  license_family: BSD
-  purls: []
-  size: 23621
-  timestamp: 1650670423406
-- kind: pypi
-  name: backports-tarfile
-  version: 1.2.0
-  url: https://files.pythonhosted.org/packages/b9/fa/123043af240e49752f1c4bd24da5053b6bd00cad78c2be53c0d1e8b975bc/backports.tarfile-1.2.0-py3-none-any.whl
-  sha256: 77e284d754527b01fb1e6fa8a1afe577858ebe4e9dad8919e34c862cb399bc34
-  requires_dist:
-  - sphinx>=3.5 ; extra == 'docs'
-  - jaraco-packaging>=9.3 ; extra == 'docs'
-  - rst-linker>=1.9 ; extra == 'docs'
-  - furo ; extra == 'docs'
-  - sphinx-lint ; extra == 'docs'
-  - pytest!=8.1.*,>=6 ; extra == 'testing'
-  - pytest-checkdocs>=2.4 ; extra == 'testing'
-  - pytest-cov ; extra == 'testing'
-  - pytest-enabler>=2.2 ; extra == 'testing'
-  - jaraco-test ; extra == 'testing'
-  - pytest!=8.0.* ; extra == 'testing'
-  requires_python: '>=3.8'
-- kind: pypi
-  name: bcrypt
-  version: 4.1.3
-  url: https://files.pythonhosted.org/packages/4c/6a/ce950d4350c734bc5d9b7196a58fedbdc94f564c00b495a1222984431e03/bcrypt-4.1.3-cp37-abi3-manylinux_2_28_x86_64.whl
-  sha256: 4fb253d65da30d9269e0a6f4b0de32bd657a0208a6f4e43d3e645774fb5457f3
-  requires_dist:
-  - pytest!=3.3.0,>=3.2.1 ; extra == 'tests'
-  - mypy ; extra == 'typecheck'
-  requires_python: '>=3.7'
-- kind: pypi
-  name: build
-  version: 1.2.1
-  url: https://files.pythonhosted.org/packages/e2/03/f3c8ba0a6b6e30d7d18c40faab90807c9bb5e9a1e3b2fe2008af624a9c97/build-1.2.1-py3-none-any.whl
-  sha256: 75e10f767a433d9a86e50d83f418e83efc18ede923ee5ff7df93b6cb0306c5d4
-  requires_dist:
-  - packaging>=19.1
-  - pyproject-hooks
-  - colorama ; os_name == 'nt'
-  - importlib-metadata>=4.6 ; python_full_version < '3.10.2'
-  - tomli>=1.1.0 ; python_version < '3.11'
-  - furo>=2023.8.17 ; extra == 'docs'
-  - sphinx~=7.0 ; extra == 'docs'
-  - sphinx-argparse-cli>=1.5 ; extra == 'docs'
-  - sphinx-autodoc-typehints>=1.10 ; extra == 'docs'
-  - sphinx-issues>=3.0.0 ; extra == 'docs'
-  - build[uv,virtualenv] ; extra == 'test'
-  - filelock>=3 ; extra == 'test'
-  - pytest>=6.2.4 ; extra == 'test'
-  - pytest-cov>=2.12 ; extra == 'test'
-  - pytest-mock>=2 ; extra == 'test'
-  - pytest-rerunfailures>=9.1 ; extra == 'test'
-  - pytest-xdist>=1.34 ; extra == 'test'
-  - wheel>=0.36.0 ; extra == 'test'
-  - setuptools>=42.0.0 ; extra == 'test' and python_version < '3.10'
-  - setuptools>=56.0.0 ; extra == 'test' and python_version == '3.10'
-  - setuptools>=56.0.0 ; extra == 'test' and python_version == '3.11'
-  - setuptools>=67.8.0 ; extra == 'test' and python_version >= '3.12'
-  - build[uv] ; extra == 'typing'
-  - importlib-metadata>=5.1 ; extra == 'typing'
-  - mypy~=1.9.0 ; extra == 'typing'
-  - tomli ; extra == 'typing'
-  - typing-extensions>=3.7.4.3 ; extra == 'typing'
-  - uv>=0.1.18 ; extra == 'uv'
-  - virtualenv>=20.0.35 ; extra == 'virtualenv'
-  requires_python: '>=3.8'
-- kind: conda
-  name: ca-certificates
-  version: 2024.7.4
-  build: hbcca054_0
-  subdir: linux-64
-  url: https://conda.anaconda.org/conda-forge/linux-64/ca-certificates-2024.7.4-hbcca054_0.conda
-  sha256: c1548a3235376f464f9931850b64b02492f379b2f2bb98bc786055329b080446
-  md5: 23ab7665c5f63cfb9f1f6195256daac6
-  license: ISC
-  purls: []
-  size: 154853
-  timestamp: 1720077432978
-- kind: pypi
-  name: certifi
-  version: 2024.7.4
-  url: https://files.pythonhosted.org/packages/1c/d5/c84e1a17bf61d4df64ca866a1c9a913874b4e9bdc131ec689a0ad013fb36/certifi-2024.7.4-py3-none-any.whl
-  sha256: c198e21b1289c2ab85ee4e67bb4b4ef3ead0892059901a8d5b622f24a1101e90
-  requires_python: '>=3.6'
-- kind: pypi
-  name: cffi
-  version: 1.16.0
-  url: https://files.pythonhosted.org/packages/f1/c9/326611aa83e16b13b6db4dbb73b5455c668159a003c4c2f0c3bcb2ddabaf/cffi-1.16.0-cp38-cp38-manylinux_2_17_x86_64.manylinux2014_x86_64.whl
-  sha256: 6602bc8dc6f3a9e02b6c22c4fc1e47aa50f8f8e6d3f78a5e16ac33ef5fefa324
-  requires_dist:
-  - pycparser
-  requires_python: '>=3.8'
-- kind: pypi
-  name: charset-normalizer
-  version: 3.3.2
-  url: https://files.pythonhosted.org/packages/3d/09/d82fe4a34c5f0585f9ea1df090e2a71eb9bb1e469723053e1ee9f57c16f3/charset_normalizer-3.3.2-cp38-cp38-manylinux_2_17_x86_64.manylinux2014_x86_64.whl
-  sha256: 45485e01ff4d3630ec0d9617310448a8702f70e9c01906b0d0118bdf9d124cf2
-  requires_python: '>=3.7.0'
-- kind: pypi
-  name: cloudpickle
-  version: 3.0.0
-  url: https://files.pythonhosted.org/packages/96/43/dae06432d0c4b1dc9e9149ad37b4ca8384cf6eb7700cd9215b177b914f0a/cloudpickle-3.0.0-py3-none-any.whl
-  sha256: 246ee7d0c295602a036e86369c77fecda4ab17b506496730f2f576d9016fd9c7
-  requires_python: '>=3.8'
-- kind: pypi
-  name: cryptography
-  version: 42.0.8
-  url: https://files.pythonhosted.org/packages/07/40/d6f6819c62e808ea74639c3c640f7edd636b86cce62cb14943996a15df92/cryptography-42.0.8-cp37-abi3-manylinux_2_28_x86_64.whl
-  sha256: 6b7c4f03ce01afd3b76cf69a5455caa9cfa3de8c8f493e0d3ab7d20611c8dae9
-  requires_dist:
-  - cffi>=1.12 ; platform_python_implementation != 'PyPy'
-  - sphinx>=5.3.0 ; extra == 'docs'
-  - sphinx-rtd-theme>=1.1.1 ; extra == 'docs'
-  - pyenchant>=1.6.11 ; extra == 'docstest'
-  - readme-renderer ; extra == 'docstest'
-  - sphinxcontrib-spelling>=4.0.1 ; extra == 'docstest'
-  - nox ; extra == 'nox'
-  - ruff ; extra == 'pep8test'
-  - mypy ; extra == 'pep8test'
-  - check-sdist ; extra == 'pep8test'
-  - click ; extra == 'pep8test'
-  - build ; extra == 'sdist'
-  - bcrypt>=3.1.5 ; extra == 'ssh'
-  - pytest>=6.2.0 ; extra == 'test'
-  - pytest-benchmark ; extra == 'test'
-  - pytest-cov ; extra == 'test'
-  - pytest-xdist ; extra == 'test'
-  - pretend ; extra == 'test'
-  - certifi ; extra == 'test'
-  - pytest-randomly ; extra == 'test-randomorder'
-  requires_python: '>=3.7'
-- kind: conda
-  name: cuda
-  version: 11.7.0
-  build: '0'
-  subdir: linux-64
-  url: https://conda.anaconda.org/nvidia/label/cuda-11.7.0/linux-64/cuda-11.7.0-0.tar.bz2
-  md5: 1cf5addc0441778805f1e58a2c83e3cd
-  depends:
-  - cuda-demo-suite >=11.7.50
-  - cuda-runtime >=11.7.0
-  - cuda-toolkit >=11.7.0
-  arch: x86_64
-  platform: linux
-  purls: []
-  size: 1450
-  timestamp: 1656529602952
-- kind: conda
-  name: cuda-cccl
-  version: 11.7.58
-  build: hc415cf5_0
-  subdir: linux-64
-  url: https://conda.anaconda.org/nvidia/label/cuda-11.7.0/linux-64/cuda-cccl-11.7.58-hc415cf5_0.tar.bz2
-  md5: 4dcb96960cea4c603b6ef5b33d062ff5
-  arch: x86_64
-  platform: linux
-  purls: []
-  size: 1223929
-  timestamp: 1650428244011
-- kind: conda
-  name: cuda-command-line-tools
-  version: 11.7.0
-  build: '0'
-  subdir: linux-64
-  url: https://conda.anaconda.org/nvidia/label/cuda-11.7.0/linux-64/cuda-command-line-tools-11.7.0-0.tar.bz2
-  md5: 007751c1b543fc04fd34723884e495c0
-  depends:
-  - cuda-cupti >=11.7.50
-  - cuda-gdb >=11.7.50
-  - cuda-memcheck >=11.7.50
-  - cuda-nvdisasm >=11.7.50
-  - cuda-nvprof >=11.7.50
-  - cuda-nvtx >=11.7.50
-  - cuda-sanitizer-api >=11.7.50
-  arch: x86_64
-  platform: linux
-  purls: []
-  size: 1479
-  timestamp: 1656529461635
-- kind: conda
-  name: cuda-compiler
-  version: 11.7.0
-  build: '0'
-  subdir: linux-64
-  url: https://conda.anaconda.org/nvidia/label/cuda-11.7.0/linux-64/cuda-compiler-11.7.0-0.tar.bz2
-  md5: 8652316a9db9776f8fe37f61255bc10d
-  depends:
-  - cuda-cuobjdump >=11.7.50
-  - cuda-cuxxfilt >=11.7.50
-  - cuda-nvcc >=11.7.64
-  - cuda-nvprune >=11.7.50
-  arch: x86_64
-  platform: linux
-  purls: []
-  size: 1462
-  timestamp: 1656529473118
-- kind: conda
-  name: cuda-cudart
-  version: 11.7.60
-  build: h9538e0e_0
-  subdir: linux-64
-  url: https://conda.anaconda.org/nvidia/label/cuda-11.7.0/linux-64/cuda-cudart-11.7.60-h9538e0e_0.tar.bz2
-  md5: 98cd5a3ad5ef4a928e89437608c364e4
-  arch: x86_64
-  platform: linux
-  purls: []
-  size: 199483
-  timestamp: 1650834099084
-- kind: conda
-  name: cuda-cudart-dev
-  version: 11.7.60
-  build: h6a7c232_0
-  subdir: linux-64
-  url: https://conda.anaconda.org/nvidia/label/cuda-11.7.0/linux-64/cuda-cudart-dev-11.7.60-h6a7c232_0.tar.bz2
-  md5: 53ba3e794accfb5921ea4b90d32d1519
-  depends:
-  - cuda-cccl
-  - cuda-cudart >=11.7.60
-  arch: x86_64
-  platform: linux
-  purls: []
-  size: 1032258
-  timestamp: 1650834100255
-- kind: conda
-  name: cuda-cuobjdump
-  version: 11.7.50
-  build: h28cc80a_0
-  subdir: linux-64
-  url: https://conda.anaconda.org/nvidia/label/cuda-11.7.0/linux-64/cuda-cuobjdump-11.7.50-h28cc80a_0.tar.bz2
-  md5: 7e35d1b055085ba22d44a04e4076d3a9
-  arch: x86_64
-  platform: linux
-  purls: []
-  size: 162802
-  timestamp: 1649212986334
-- kind: conda
-  name: cuda-cupti
-  version: 11.7.50
-  build: hb6f9eaf_0
-  subdir: linux-64
-  url: https://conda.anaconda.org/nvidia/label/cuda-11.7.0/linux-64/cuda-cupti-11.7.50-hb6f9eaf_0.tar.bz2
-  md5: 574fcb4cadd50dcd079fe25cfb670e12
-  arch: x86_64
-  platform: linux
-  purls: []
-  size: 24044607
-  timestamp: 1649213592867
-- kind: conda
-  name: cuda-cuxxfilt
-  version: 11.7.50
-  build: hb365495_0
-  subdir: linux-64
-  url: https://conda.anaconda.org/nvidia/label/cuda-11.7.0/linux-64/cuda-cuxxfilt-11.7.50-hb365495_0.tar.bz2
-  md5: 1c55be2750344cf5a174992356279e20
-  arch: x86_64
-  platform: linux
-  purls: []
-  size: 290614
-  timestamp: 1649212827286
-- kind: conda
-  name: cuda-demo-suite
-  version: 11.7.50
-  build: '0'
-  subdir: linux-64
-  url: https://conda.anaconda.org/nvidia/label/cuda-11.7.0/linux-64/cuda-demo-suite-11.7.50-0.tar.bz2
-  md5: 1b154edaadb2c5bf27521c17508f729c
-  arch: x86_64
-  platform: linux
-  purls: []
-  size: 5188153
-  timestamp: 1655213605854
-- kind: conda
-  name: cuda-documentation
-  version: 11.7.50
-  build: '0'
-  subdir: linux-64
-  url: https://conda.anaconda.org/nvidia/label/cuda-11.7.0/linux-64/cuda-documentation-11.7.50-0.tar.bz2
-  md5: 8087cac045651ecef5f4e35a5dc73042
-  arch: x86_64
-  platform: linux
-  purls: []
-  size: 90906
-  timestamp: 1655213446631
-- kind: conda
-  name: cuda-driver-dev
-  version: 11.7.60
-  build: '0'
-  subdir: linux-64
-  url: https://conda.anaconda.org/nvidia/label/cuda-11.7.0/linux-64/cuda-driver-dev-11.7.60-0.tar.bz2
-  md5: da85cb513904259eb327a0deff44c83e
-  arch: x86_64
-  platform: linux
-  purls: []
-  size: 17306
-  timestamp: 1650834099778
-- kind: conda
-=======
   purls: []
   size: 2562
   timestamp: 1578324546067
@@ -768,24 +448,24 @@
   - ruff~=0.2.1 ; extra == 'quality'
   - rich ; extra == 'rich'
   - sagemaker ; extra == 'sagemaker'
-  - datasets ; extra == 'test_dev'
-  - diffusers ; extra == 'test_dev'
-  - evaluate ; extra == 'test_dev'
-  - torchpippy>=0.2.0 ; extra == 'test_dev'
-  - transformers ; extra == 'test_dev'
-  - scipy ; extra == 'test_dev'
-  - scikit-learn ; extra == 'test_dev'
-  - tqdm ; extra == 'test_dev'
-  - bitsandbytes ; extra == 'test_dev'
-  - timm ; extra == 'test_dev'
-  - pytest<=8.0.0,>=7.2.0 ; extra == 'test_prod'
-  - pytest-xdist ; extra == 'test_prod'
-  - pytest-subtests ; extra == 'test_prod'
-  - parameterized ; extra == 'test_prod'
-  - wandb ; extra == 'test_trackers'
-  - comet-ml ; extra == 'test_trackers'
-  - tensorboard ; extra == 'test_trackers'
-  - dvclive ; extra == 'test_trackers'
+  - datasets ; extra == 'test-dev'
+  - diffusers ; extra == 'test-dev'
+  - evaluate ; extra == 'test-dev'
+  - torchpippy>=0.2.0 ; extra == 'test-dev'
+  - transformers ; extra == 'test-dev'
+  - scipy ; extra == 'test-dev'
+  - scikit-learn ; extra == 'test-dev'
+  - tqdm ; extra == 'test-dev'
+  - bitsandbytes ; extra == 'test-dev'
+  - timm ; extra == 'test-dev'
+  - pytest<=8.0.0,>=7.2.0 ; extra == 'test-prod'
+  - pytest-xdist ; extra == 'test-prod'
+  - pytest-subtests ; extra == 'test-prod'
+  - parameterized ; extra == 'test-prod'
+  - wandb ; extra == 'test-trackers'
+  - comet-ml ; extra == 'test-trackers'
+  - tensorboard ; extra == 'test-trackers'
+  - dvclive ; extra == 'test-trackers'
   - pytest<=8.0.0,>=7.2.0 ; extra == 'testing'
   - pytest-xdist ; extra == 'testing'
   - pytest-subtests ; extra == 'testing'
@@ -821,9 +501,9 @@
   requires_python: '>=3.8'
 - kind: pypi
   name: bcrypt
-  version: 4.1.3
-  url: https://files.pythonhosted.org/packages/2f/f6/9c0a6de7ef78d573e10d0b7de3ef82454e2e6eb6fada453ea6c2b8fb3f0a/bcrypt-4.1.3-cp37-abi3-manylinux_2_17_x86_64.manylinux2014_x86_64.whl
-  sha256: 3d3b317050a9a711a5c7214bf04e28333cf528e0ed0ec9a4e55ba628d0f07c1a
+  version: 4.2.0
+  url: https://files.pythonhosted.org/packages/ac/be/da233c5f11fce3f8adec05e8e532b299b64833cc962f49331cdd0e614fa9/bcrypt-4.2.0-cp37-abi3-manylinux_2_28_x86_64.whl
+  sha256: 655ea221910bcac76ea08aaa76df427ef8625f92e55a8ee44fbf7753dbabb328
   requires_dist:
   - pytest!=3.3.0,>=3.2.1 ; extra == 'tests'
   - mypy ; extra == 'typecheck'
@@ -884,9 +564,9 @@
   requires_python: '>=3.6'
 - kind: pypi
   name: cffi
-  version: 1.16.0
-  url: https://files.pythonhosted.org/packages/f1/c9/326611aa83e16b13b6db4dbb73b5455c668159a003c4c2f0c3bcb2ddabaf/cffi-1.16.0-cp38-cp38-manylinux_2_17_x86_64.manylinux2014_x86_64.whl
-  sha256: 6602bc8dc6f3a9e02b6c22c4fc1e47aa50f8f8e6d3f78a5e16ac33ef5fefa324
+  version: 1.17.0
+  url: https://files.pythonhosted.org/packages/60/9f/0b88c6ebc1b3a32917b396140a3505efdb115b4a64e7c1e80b12ee319c10/cffi-1.17.0-cp38-cp38-manylinux_2_17_x86_64.manylinux2014_x86_64.whl
+  sha256: 3aa9d43b02a0c681f0bfbc12d476d47b2b2b6a3f9287f11ee42989a268a1833c
   requires_dist:
   - pycparser
   requires_python: '>=3.8'
@@ -904,23 +584,14 @@
   requires_python: '>=3.8'
 - kind: pypi
   name: cryptography
-  version: 42.0.8
-  url: https://files.pythonhosted.org/packages/35/66/2d87e9ca95c82c7ee5f2c09716fc4c4242c1ae6647b9bd27e55e920e9f10/cryptography-42.0.8-cp37-abi3-manylinux_2_17_x86_64.manylinux2014_x86_64.whl
-  sha256: e599b53fd95357d92304510fb7bda8523ed1f79ca98dce2f43c115950aa78801
+  version: 43.0.0
+  url: https://files.pythonhosted.org/packages/83/25/439a8ddd8058e7f898b7d27c36f94b66c8c8a2d60e1855d725845f4be0bc/cryptography-43.0.0-cp37-abi3-manylinux_2_28_x86_64.whl
+  sha256: 9a8d6802e0825767476f62aafed40532bd435e8a5f7d23bd8b4f5fd04cc80ecf
   requires_dist:
   - cffi>=1.12 ; platform_python_implementation != 'PyPy'
-  - sphinx>=5.3.0 ; extra == 'docs'
-  - sphinx-rtd-theme>=1.1.1 ; extra == 'docs'
-  - pyenchant>=1.6.11 ; extra == 'docstest'
-  - readme-renderer ; extra == 'docstest'
-  - sphinxcontrib-spelling>=4.0.1 ; extra == 'docstest'
+  - bcrypt>=3.1.5 ; extra == 'ssh'
   - nox ; extra == 'nox'
-  - ruff ; extra == 'pep8test'
-  - mypy ; extra == 'pep8test'
-  - check-sdist ; extra == 'pep8test'
-  - click ; extra == 'pep8test'
-  - build ; extra == 'sdist'
-  - bcrypt>=3.1.5 ; extra == 'ssh'
+  - cryptography-vectors==43.0.0 ; extra == 'test'
   - pytest>=6.2.0 ; extra == 'test'
   - pytest-benchmark ; extra == 'test'
   - pytest-cov ; extra == 'test'
@@ -928,6 +599,16 @@
   - pretend ; extra == 'test'
   - certifi ; extra == 'test'
   - pytest-randomly ; extra == 'test-randomorder'
+  - sphinx>=5.3.0 ; extra == 'docs'
+  - sphinx-rtd-theme>=1.1.1 ; extra == 'docs'
+  - pyenchant>=1.6.11 ; extra == 'docstest'
+  - readme-renderer ; extra == 'docstest'
+  - sphinxcontrib-spelling>=4.0.1 ; extra == 'docstest'
+  - build ; extra == 'sdist'
+  - ruff ; extra == 'pep8test'
+  - mypy ; extra == 'pep8test'
+  - check-sdist ; extra == 'pep8test'
+  - click ; extra == 'pep8test'
   requires_python: '>=3.7'
 - kind: conda
   name: cuda
@@ -1094,7 +775,6 @@
   size: 17306
   timestamp: 1650834099778
 - kind: conda
->>>>>>> 40228118
   name: cuda-gdb
   version: 11.7.50
   build: h4a0ac72_0
@@ -1384,7 +1064,6 @@
   purls: []
   size: 1476
   timestamp: 1656529555717
-<<<<<<< HEAD
 - kind: pypi
   name: decorator
   version: 5.1.1
@@ -1412,9 +1091,9 @@
   requires_python: '>=3.7'
 - kind: pypi
   name: exceptiongroup
-  version: 1.2.1
-  url: https://files.pythonhosted.org/packages/01/90/79fe92dd413a9cab314ef5c591b5aa9b9ba787ae4cadab75055b0ae00b33/exceptiongroup-1.2.1-py3-none-any.whl
-  sha256: 5258b9ed329c5bbdd31a309f53cbfb0b155341807f6ff7606a1e801a891b29ad
+  version: 1.2.2
+  url: https://files.pythonhosted.org/packages/02/cc/b7e31358aac6ed1ef2bb790a9746ac2c69bcb3c8588b41616914eb106eaf/exceptiongroup-1.2.2-py3-none-any.whl
+  sha256: 3111b9d131c238bec2f8f516e123e14ba243563fb135d3fe885990585aa7795b
   requires_dist:
   - pytest>=6 ; extra == 'test'
   requires_python: '>=3.7'
@@ -1573,656 +1252,10 @@
   size: 41628234
   timestamp: 1656528515966
 - kind: pypi
-  name: idna
-  version: '3.7'
-  url: https://files.pythonhosted.org/packages/e5/3e/741d8c82801c347547f8a2a06aa57dbb1992be9e948df2ea0eda2c8b79e8/idna-3.7-py3-none-any.whl
-  sha256: 82fee1fc78add43492d3a1898bfa6d8a904cc97d8427f683ed8e798d07761aa0
-  requires_python: '>=3.5'
-- kind: pypi
-  name: importlib-metadata
-  version: 8.0.0
-  url: https://files.pythonhosted.org/packages/dc/ef/38766b2edb096260d9b1b6ad35adaa0bce3b0567abb452b21eb074af88c4/importlib_metadata-8.0.0-py3-none-any.whl
-  sha256: 15584cf2b1bf449d98ff8a6ff1abef57bf20f3ac6454f431736cd3e660921b2f
-  requires_dist:
-  - zipp>=0.5
-  - typing-extensions>=3.6.4 ; python_version < '3.8'
-  - sphinx>=3.5 ; extra == 'doc'
-  - jaraco-packaging>=9.3 ; extra == 'doc'
-  - rst-linker>=1.9 ; extra == 'doc'
-  - furo ; extra == 'doc'
-  - sphinx-lint ; extra == 'doc'
-  - jaraco-tidelift>=1.4 ; extra == 'doc'
-  - ipython ; extra == 'perf'
-  - pytest!=8.1.*,>=6 ; extra == 'test'
-  - pytest-checkdocs>=2.4 ; extra == 'test'
-  - pytest-cov ; extra == 'test'
-  - pytest-mypy ; extra == 'test'
-  - pytest-enabler>=2.2 ; extra == 'test'
-  - pytest-ruff>=0.2.1 ; extra == 'test'
-  - packaging ; extra == 'test'
-  - pyfakefs ; extra == 'test'
-  - flufl-flake8 ; extra == 'test'
-  - pytest-perf>=0.9.2 ; extra == 'test'
-  - jaraco-test>=5.4 ; extra == 'test'
-  - importlib-resources>=1.3 ; python_version < '3.9' and extra == 'test'
-  requires_python: '>=3.8'
-- kind: pypi
-  name: importlib-resources
-  version: 6.4.0
-  url: https://files.pythonhosted.org/packages/75/06/4df55e1b7b112d183f65db9503bff189e97179b256e1ea450a3c365241e0/importlib_resources-6.4.0-py3-none-any.whl
-  sha256: 50d10f043df931902d4194ea07ec57960f66a80449ff867bfe782b4c486ba78c
-  requires_dist:
-  - zipp>=3.1.0 ; python_version < '3.10'
-  - sphinx>=3.5 ; extra == 'docs'
-  - sphinx<7.2.5 ; extra == 'docs'
-  - jaraco-packaging>=9.3 ; extra == 'docs'
-  - rst-linker>=1.9 ; extra == 'docs'
-  - furo ; extra == 'docs'
-  - sphinx-lint ; extra == 'docs'
-  - jaraco-tidelift>=1.4 ; extra == 'docs'
-  - pytest>=6 ; extra == 'testing'
-  - pytest-checkdocs>=2.4 ; extra == 'testing'
-  - pytest-cov ; extra == 'testing'
-  - pytest-enabler>=2.2 ; extra == 'testing'
-  - pytest-ruff>=0.2.1 ; extra == 'testing'
-  - zipp>=3.17 ; extra == 'testing'
-  - jaraco-test>=5.4 ; extra == 'testing'
-  - pytest-mypy ; platform_python_implementation != 'PyPy' and extra == 'testing'
-  requires_python: '>=3.8'
-- kind: pypi
-  name: iniconfig
-  version: 2.0.0
-  url: https://files.pythonhosted.org/packages/ef/a6/62565a6e1cf69e10f5727360368e451d4b7f58beeac6173dc9db836a5b46/iniconfig-2.0.0-py3-none-any.whl
-  sha256: b6a85871a79d2e3b22d2d1b94ac2824226a63c6b741c88f7ae975f18b6778374
-  requires_python: '>=3.7'
-- kind: pypi
-  name: invoke
-  version: 2.2.0
-  url: https://files.pythonhosted.org/packages/0a/66/7f8c48009c72d73bc6bbe6eb87ac838d6a526146f7dab14af671121eb379/invoke-2.2.0-py3-none-any.whl
-  sha256: 6ea924cc53d4f78e3d98bc436b08069a03077e6f85ad1ddaa8a116d7dad15820
-  requires_python: '>=3.6'
-- kind: pypi
-  name: jaraco-classes
-  version: 3.4.0
-  url: https://files.pythonhosted.org/packages/7f/66/b15ce62552d84bbfcec9a4873ab79d993a1dd4edb922cbfccae192bd5b5f/jaraco.classes-3.4.0-py3-none-any.whl
-  sha256: f662826b6bed8cace05e7ff873ce0f9283b5c924470fe664fff1c2f00f581790
-  requires_dist:
-  - more-itertools
-  - sphinx>=3.5 ; extra == 'docs'
-  - jaraco-packaging>=9.3 ; extra == 'docs'
-  - rst-linker>=1.9 ; extra == 'docs'
-  - furo ; extra == 'docs'
-  - sphinx-lint ; extra == 'docs'
-  - jaraco-tidelift>=1.4 ; extra == 'docs'
-  - pytest>=6 ; extra == 'testing'
-  - pytest-checkdocs>=2.4 ; extra == 'testing'
-  - pytest-cov ; extra == 'testing'
-  - pytest-mypy ; extra == 'testing'
-  - pytest-enabler>=2.2 ; extra == 'testing'
-  - pytest-ruff>=0.2.1 ; extra == 'testing'
-  requires_python: '>=3.8'
-- kind: pypi
-  name: jaraco-context
-  version: 5.3.0
-  url: https://files.pythonhosted.org/packages/d2/40/11b7bc1898cf1dcb87ccbe09b39f5088634ac78bb25f3383ff541c2b40aa/jaraco.context-5.3.0-py3-none-any.whl
-  sha256: 3e16388f7da43d384a1a7cd3452e72e14732ac9fe459678773a3608a812bf266
-  requires_dist:
-  - backports-tarfile ; python_version < '3.12'
-  - sphinx>=3.5 ; extra == 'docs'
-  - jaraco-packaging>=9.3 ; extra == 'docs'
-  - rst-linker>=1.9 ; extra == 'docs'
-  - furo ; extra == 'docs'
-  - sphinx-lint ; extra == 'docs'
-  - jaraco-tidelift>=1.4 ; extra == 'docs'
-  - pytest!=8.1.1,>=6 ; extra == 'testing'
-  - pytest-checkdocs>=2.4 ; extra == 'testing'
-  - pytest-cov ; extra == 'testing'
-  - pytest-mypy ; extra == 'testing'
-  - pytest-enabler>=2.2 ; extra == 'testing'
-  - pytest-ruff>=0.2.1 ; extra == 'testing'
-  - portend ; extra == 'testing'
-  requires_python: '>=3.8'
-- kind: pypi
-  name: jaraco-functools
-  version: 4.0.1
-  url: https://files.pythonhosted.org/packages/c3/ac/d0bf0d37a9f95f69a5efc5685d9166ee34a664d3cd29a9c139989512fe14/jaraco.functools-4.0.1-py3-none-any.whl
-  sha256: 3b24ccb921d6b593bdceb56ce14799204f473976e2a9d4b15b04d0f2c2326664
-  requires_dist:
-  - more-itertools
-  - sphinx>=3.5 ; extra == 'docs'
-  - sphinx<7.2.5 ; extra == 'docs'
-  - jaraco-packaging>=9.3 ; extra == 'docs'
-  - rst-linker>=1.9 ; extra == 'docs'
-  - furo ; extra == 'docs'
-  - sphinx-lint ; extra == 'docs'
-  - jaraco-tidelift>=1.4 ; extra == 'docs'
-  - pytest>=6 ; extra == 'testing'
-  - pytest-checkdocs>=2.4 ; extra == 'testing'
-  - pytest-cov ; extra == 'testing'
-  - pytest-enabler>=2.2 ; extra == 'testing'
-  - pytest-ruff>=0.2.1 ; extra == 'testing'
-  - jaraco-classes ; extra == 'testing'
-  - pytest-mypy ; platform_python_implementation != 'PyPy' and extra == 'testing'
-  requires_python: '>=3.8'
-- kind: pypi
-  name: jeepney
-  version: 0.8.0
-  url: https://files.pythonhosted.org/packages/ae/72/2a1e2290f1ab1e06f71f3d0f1646c9e4634e70e1d37491535e19266e8dc9/jeepney-0.8.0-py3-none-any.whl
-  sha256: c0a454ad016ca575060802ee4d590dd912e35c122fa04e70306de3d076cce755
-  requires_dist:
-  - pytest ; extra == 'test'
-  - pytest-trio ; extra == 'test'
-  - pytest-asyncio>=0.17 ; extra == 'test'
-  - testpath ; extra == 'test'
-  - trio ; extra == 'test'
-  - async-timeout ; extra == 'test'
-  - trio ; extra == 'trio'
-  - async-generator ; extra == 'trio' and python_version == '3.6'
-  requires_python: '>=3.7'
-- kind: pypi
-  name: jinja2
-  version: 3.1.4
-  url: https://files.pythonhosted.org/packages/31/80/3a54838c3fb461f6fec263ebf3a3a41771bd05190238de3486aae8540c36/jinja2-3.1.4-py3-none-any.whl
-  sha256: bc5dd2abb727a5319567b7a813e6a2e7318c39f4f487cfe6c89c6f9c7d25197d
-  requires_dist:
-  - markupsafe>=2.0
-  - babel>=2.7 ; extra == 'i18n'
-  requires_python: '>=3.7'
-- kind: pypi
-  name: keyring
-  version: 25.2.1
-  url: https://files.pythonhosted.org/packages/92/91/901f5cfeaaea04cf15f5ddf41ee053a5c9e389166477a3427fcfd055e1d9/keyring-25.2.1-py3-none-any.whl
-  sha256: 2458681cdefc0dbc0b7eb6cf75d0b98e59f9ad9b2d4edd319d18f68bdca95e50
-  requires_dist:
-  - jaraco-classes
-  - jaraco-functools
-  - jaraco-context
-  - importlib-metadata>=4.11.4 ; python_version < '3.12'
-  - importlib-resources ; python_version < '3.9'
-  - secretstorage>=3.2 ; sys_platform == 'linux'
-  - jeepney>=0.4.2 ; sys_platform == 'linux'
-  - pywin32-ctypes>=0.2.0 ; sys_platform == 'win32'
-  - shtab>=1.1.0 ; extra == 'completion'
-  - sphinx>=3.5 ; extra == 'docs'
-  - jaraco-packaging>=9.3 ; extra == 'docs'
-  - rst-linker>=1.9 ; extra == 'docs'
-  - furo ; extra == 'docs'
-  - sphinx-lint ; extra == 'docs'
-  - jaraco-tidelift>=1.4 ; extra == 'docs'
-  - pytest!=8.1.*,>=6 ; extra == 'testing'
-  - pytest-checkdocs>=2.4 ; extra == 'testing'
-  - pytest-cov ; extra == 'testing'
-  - pytest-mypy ; extra == 'testing'
-  - pytest-enabler>=2.2 ; extra == 'testing'
-  - pytest-ruff>=0.2.1 ; extra == 'testing'
-  requires_python: '>=3.8'
-- kind: conda
-  name: ld_impl_linux-64
-  version: '2.40'
-  build: hf3520f5_7
-  build_number: 7
-  subdir: linux-64
-  url: https://conda.anaconda.org/conda-forge/linux-64/ld_impl_linux-64-2.40-hf3520f5_7.conda
-  sha256: 764b6950aceaaad0c67ef925417594dd14cd2e22fff864aeef455ac259263d15
-  md5: b80f2f396ca2c28b8c14c437a4ed1e74
-  constrains:
-  - binutils_impl_linux-64 2.40
-  license: GPL-3.0-only
-  license_family: GPL
-  purls: []
-  size: 707602
-  timestamp: 1718625640445
-- kind: conda
-  name: libcublas
-  version: 11.10.1.25
-  build: he442b6f_0
-  subdir: linux-64
-  url: https://conda.anaconda.org/nvidia/label/cuda-11.7.0/linux-64/libcublas-11.10.1.25-he442b6f_0.tar.bz2
-  md5: 12db71df5ad476eca4c1e5ba59e5bd82
-  arch: x86_64
-  platform: linux
-  purls: []
-  size: 314450443
-  timestamp: 1649213079084
-- kind: conda
-  name: libcublas-dev
-  version: 11.10.1.25
-  build: h0c8ac2b_0
-  subdir: linux-64
-  url: https://conda.anaconda.org/nvidia/label/cuda-11.7.0/linux-64/libcublas-dev-11.10.1.25-h0c8ac2b_0.tar.bz2
-  md5: 2ad42b6003cb3439a73c257b4bd356e0
-  depends:
-  - libcublas >=11.10.1.25
-  arch: x86_64
-  platform: linux
-  purls: []
-  size: 324267418
-  timestamp: 1649213249394
-- kind: conda
-  name: libcufft
-  version: 10.7.2.50
-  build: h80a1efe_0
-  subdir: linux-64
-  url: https://conda.anaconda.org/nvidia/label/cuda-11.7.0/linux-64/libcufft-10.7.2.50-h80a1efe_0.tar.bz2
-  md5: 92c539005489bb48dac1173c09559fe6
-  arch: x86_64
-  platform: linux
-  purls: []
-  size: 98107830
-  timestamp: 1649215036926
-- kind: conda
-  name: libcufft-dev
-  version: 10.7.2.50
-  build: h59a5ac8_0
-  subdir: linux-64
-  url: https://conda.anaconda.org/nvidia/label/cuda-11.7.0/linux-64/libcufft-dev-10.7.2.50-h59a5ac8_0.tar.bz2
-  md5: 9a74839ee7d4e6b4a767fdb3c71f8a7a
-  depends:
-  - libcufft >=10.7.2.50
-  arch: x86_64
-  platform: linux
-  purls: []
-  size: 205997732
-  timestamp: 1649215083810
-- kind: conda
-  name: libcufile
-  version: 1.3.0.44
-  build: '0'
-  subdir: linux-64
-  url: https://conda.anaconda.org/nvidia/label/cuda-11.7.0/linux-64/libcufile-1.3.0.44-0.tar.bz2
-  md5: bf3550b0ab35a211752c2018c9fd192a
-  arch: x86_64
-  platform: linux
-  purls: []
-  size: 552448
-  timestamp: 1656528513646
-- kind: conda
-  name: libcufile-dev
-  version: 1.3.0.44
-  build: '0'
-  subdir: linux-64
-  url: https://conda.anaconda.org/nvidia/label/cuda-11.7.0/linux-64/libcufile-dev-1.3.0.44-0.tar.bz2
-  md5: b765ba0ec97350706e0c88ed061096e7
-  depends:
-  - libcufile >=1.3.0.44
-  arch: x86_64
-  platform: linux
-  purls: []
-  size: 12791788
-  timestamp: 1656528532807
-- kind: conda
-  name: libcurand
-  version: 10.2.10.50
-  build: heec50f7_0
-  subdir: linux-64
-  url: https://conda.anaconda.org/nvidia/label/cuda-11.7.0/linux-64/libcurand-10.2.10.50-heec50f7_0.tar.bz2
-  md5: 00e467aec3d8e12f82bb994e434c685c
-  arch: x86_64
-  platform: linux
-  purls: []
-  size: 52796544
-  timestamp: 1649213456498
-- kind: conda
-  name: libcurand-dev
-  version: 10.2.10.50
-  build: hd49a9cd_0
-  subdir: linux-64
-  url: https://conda.anaconda.org/nvidia/label/cuda-11.7.0/linux-64/libcurand-dev-10.2.10.50-hd49a9cd_0.tar.bz2
-  md5: 37590eb41c2408c6af1801714a3ca279
-  depends:
-  - libcurand >=10.2.10.50
-  arch: x86_64
-  platform: linux
-  purls: []
-  size: 53180004
-  timestamp: 1649213486008
-- kind: conda
-  name: libcusolver
-  version: 11.3.5.50
-  build: hcab339c_0
-  subdir: linux-64
-  url: https://conda.anaconda.org/nvidia/label/cuda-11.7.0/linux-64/libcusolver-11.3.5.50-hcab339c_0.tar.bz2
-  md5: 4448aa4e3d7464625d372b280c41728e
-  arch: x86_64
-  platform: linux
-  purls: []
-  size: 93511094
-  timestamp: 1649215013905
-- kind: conda
-  name: libcusolver-dev
-  version: 11.3.5.50
-  build: hc6eba6f_0
-  subdir: linux-64
-  url: https://conda.anaconda.org/nvidia/label/cuda-11.7.0/linux-64/libcusolver-dev-11.3.5.50-hc6eba6f_0.tar.bz2
-  md5: 30afc179a44e93bd9ec16185256b50c8
-  depends:
-  - libcusolver >=11.3.5.50
-  arch: x86_64
-  platform: linux
-  purls: []
-  size: 65246418
-  timestamp: 1649215087514
-- kind: conda
-  name: libcusparse
-  version: 11.7.3.50
-  build: h6aaafad_0
-  subdir: linux-64
-  url: https://conda.anaconda.org/nvidia/label/cuda-11.7.0/linux-64/libcusparse-11.7.3.50-h6aaafad_0.tar.bz2
-  md5: d08e053b281fcd900a088fb2f2eaacb9
-  arch: x86_64
-  platform: linux
-  purls: []
-  size: 155592022
-  timestamp: 1649213972450
-- kind: conda
-  name: libcusparse-dev
-  version: 11.7.3.50
-  build: hc644b96_0
-  subdir: linux-64
-  url: https://conda.anaconda.org/nvidia/label/cuda-11.7.0/linux-64/libcusparse-dev-11.7.3.50-hc644b96_0.tar.bz2
-  md5: 511128895df21b0f832e29865b56db35
-  depends:
-  - libcusparse >=11.7.3.50
-  arch: x86_64
-  platform: linux
-  purls: []
-  size: 315781272
-  timestamp: 1649214045356
-- kind: conda
-  name: libffi
-  version: 3.2.1
-  build: he1b5a44_1007
-  build_number: 1007
-  subdir: linux-64
-  url: https://conda.anaconda.org/conda-forge/linux-64/libffi-3.2.1-he1b5a44_1007.tar.bz2
-  sha256: 992246df63724484e9ee8652ce3ca0237f707961beab8b813096bbc647cf84f4
-  md5: 11389072d7d6036fd811c3d9460475cd
-  depends:
-  - libgcc-ng >=7.3.0
-  - libstdcxx-ng >=7.3.0
-  license: Custom
-  purls: []
-  size: 48003
-  timestamp: 1584559351227
-- kind: conda
-  name: libgcc-ng
-  version: 14.1.0
-  build: h77fa898_0
-  subdir: linux-64
-  url: https://conda.anaconda.org/conda-forge/linux-64/libgcc-ng-14.1.0-h77fa898_0.conda
-  sha256: b8e869ac96591cda2704bf7e77a301025e405227791a0bddf14a3dac65125538
-  md5: ca0fad6a41ddaef54a153b78eccb5037
-  depends:
-  - _libgcc_mutex 0.1 conda_forge
-  - _openmp_mutex >=4.5
-  constrains:
-  - libgomp 14.1.0 h77fa898_0
-  license: GPL-3.0-only WITH GCC-exception-3.1
-  license_family: GPL
-  purls: []
-  size: 842109
-  timestamp: 1719538896937
-- kind: conda
-  name: libgomp
-  version: 14.1.0
-  build: h77fa898_0
-  subdir: linux-64
-  url: https://conda.anaconda.org/conda-forge/linux-64/libgomp-14.1.0-h77fa898_0.conda
-  sha256: 7699df61a1f6c644b3576a40f54791561f2845983120477a16116b951c9cdb05
-  md5: ae061a5ed5f05818acdf9adab72c146d
-  depends:
-  - _libgcc_mutex 0.1 conda_forge
-  license: GPL-3.0-only WITH GCC-exception-3.1
-  license_family: GPL
-  purls: []
-  size: 456925
-  timestamp: 1719538796073
-- kind: conda
-  name: libnpp
-  version: 11.7.3.21
-  build: h3effbd9_0
-  subdir: linux-64
-  url: https://conda.anaconda.org/nvidia/label/cuda-11.7.0/linux-64/libnpp-11.7.3.21-h3effbd9_0.tar.bz2
-  md5: 0450f6bb03d24424334573ba05687130
-  arch: x86_64
-  platform: linux
-  purls: []
-  size: 124218053
-  timestamp: 1647673432276
-- kind: conda
-  name: libnpp-dev
-  version: 11.7.3.21
-  build: hb6476a9_0
-  subdir: linux-64
-  url: https://conda.anaconda.org/nvidia/label/cuda-11.7.0/linux-64/libnpp-dev-11.7.3.21-hb6476a9_0.tar.bz2
-  md5: 88a90901316877a2873e88800a7c52d7
-  depends:
-  - libnpp >=11.7.3.21
-  arch: x86_64
-  platform: linux
-  purls: []
-  size: 121327534
-  timestamp: 1647673495804
-- kind: conda
-  name: libnvjpeg
-  version: 11.7.2.34
-  build: hfe236c7_0
-  subdir: linux-64
-  url: https://conda.anaconda.org/nvidia/label/cuda-11.7.0/linux-64/libnvjpeg-11.7.2.34-hfe236c7_0.tar.bz2
-  md5: f2b4df286504479597a82a83bc3458e0
-  arch: x86_64
-  platform: linux
-  purls: []
-  size: 2448233
-  timestamp: 1649213785605
-- kind: conda
-  name: libnvjpeg-dev
-  version: 11.7.2.34
-  build: h2e48410_0
-  subdir: linux-64
-  url: https://conda.anaconda.org/nvidia/label/cuda-11.7.0/linux-64/libnvjpeg-dev-11.7.2.34-h2e48410_0.tar.bz2
-  md5: f87c91a0fab81a8abbea228fd8808277
-  depends:
-  - libnvjpeg >=11.7.2.34
-  arch: x86_64
-  platform: linux
-  purls: []
-  size: 2126625
-  timestamp: 1649213787489
-- kind: conda
-=======
-- kind: pypi
-  name: decorator
-  version: 5.1.1
-  url: https://files.pythonhosted.org/packages/d5/50/83c593b07763e1161326b3b8c6686f0f4b0f24d5526546bee538c89837d6/decorator-5.1.1-py3-none-any.whl
-  sha256: b8c3f85900b9dc423225913c5aace94729fe1fa9763b38939a95226f02d37186
-  requires_python: '>=3.5'
-- kind: pypi
-  name: deprecated
-  version: 1.2.14
-  url: https://files.pythonhosted.org/packages/20/8d/778b7d51b981a96554f29136cd59ca7880bf58094338085bcf2a979a0e6a/Deprecated-1.2.14-py2.py3-none-any.whl
-  sha256: 6fac8b097794a90302bdbb17b9b815e732d3c4720583ff1b198499d78470466c
-  requires_dist:
-  - wrapt<2,>=1.10
-  - tox ; extra == 'dev'
-  - pytest ; extra == 'dev'
-  - pytest-cov ; extra == 'dev'
-  - bump2version<1 ; extra == 'dev'
-  - sphinx<2 ; extra == 'dev'
-  requires_python: '>=2.7,!=3.0.*,!=3.1.*,!=3.2.*,!=3.3.*'
-- kind: pypi
-  name: docutils
-  version: 0.20.1
-  url: https://files.pythonhosted.org/packages/26/87/f238c0670b94533ac0353a4e2a1a771a0cc73277b88bff23d3ae35a256c1/docutils-0.20.1-py3-none-any.whl
-  sha256: 96f387a2c5562db4476f09f13bbab2192e764cac08ebbf3a34a95d9b1e4a59d6
-  requires_python: '>=3.7'
-- kind: pypi
-  name: exceptiongroup
-  version: 1.2.1
-  url: https://files.pythonhosted.org/packages/01/90/79fe92dd413a9cab314ef5c591b5aa9b9ba787ae4cadab75055b0ae00b33/exceptiongroup-1.2.1-py3-none-any.whl
-  sha256: 5258b9ed329c5bbdd31a309f53cbfb0b155341807f6ff7606a1e801a891b29ad
-  requires_dist:
-  - pytest>=6 ; extra == 'test'
-  requires_python: '>=3.7'
-- kind: pypi
-  name: fabric
-  version: 3.2.2
-  url: https://files.pythonhosted.org/packages/d6/1f/e99e23ee01847147fa194e8d41cfcf2535a2dbfcb51414c541cadb15c5d7/fabric-3.2.2-py3-none-any.whl
-  sha256: 91c47c0be68b14936c88b34da8a1f55e5710fd28397dac5d4ff2e21558113a6f
-  requires_dist:
-  - invoke>=2.0
-  - paramiko>=2.4
-  - decorator>=5
-  - deprecated>=1.2
-  - pytest>=7 ; extra == 'pytest'
-- kind: pypi
-  name: filelock
-  version: 3.15.4
-  url: https://files.pythonhosted.org/packages/ae/f0/48285f0262fe47103a4a45972ed2f9b93e4c80b8fd609fa98da78b2a5706/filelock-3.15.4-py3-none-any.whl
-  sha256: 6ca1fffae96225dab4c6eaf1c4f4f28cd2568d3ec2a44e15a08520504de468e7
-  requires_dist:
-  - furo>=2023.9.10 ; extra == 'docs'
-  - sphinx-autodoc-typehints!=1.23.4,>=1.25.2 ; extra == 'docs'
-  - sphinx>=7.2.6 ; extra == 'docs'
-  - covdefaults>=2.3 ; extra == 'testing'
-  - coverage>=7.3.2 ; extra == 'testing'
-  - diff-cover>=8.0.1 ; extra == 'testing'
-  - pytest-asyncio>=0.21 ; extra == 'testing'
-  - pytest-cov>=4.1 ; extra == 'testing'
-  - pytest-mock>=3.12 ; extra == 'testing'
-  - pytest-timeout>=2.2 ; extra == 'testing'
-  - pytest>=7.4.3 ; extra == 'testing'
-  - virtualenv>=20.26.2 ; extra == 'testing'
-  - typing-extensions>=4.8 ; python_version < '3.11' and extra == 'typing'
-  requires_python: '>=3.8'
-- kind: pypi
-  name: fsspec
-  version: 2024.6.1
-  url: https://files.pythonhosted.org/packages/5e/44/73bea497ac69bafde2ee4269292fa3b41f1198f4bb7bbaaabde30ad29d4a/fsspec-2024.6.1-py3-none-any.whl
-  sha256: 3cb443f8bcd2efb31295a5b9fdb02aee81d8452c80d28f97a6d0959e6cee101e
-  requires_dist:
-  - adlfs ; extra == 'abfs'
-  - adlfs ; extra == 'adl'
-  - pyarrow>=1 ; extra == 'arrow'
-  - dask ; extra == 'dask'
-  - distributed ; extra == 'dask'
-  - pre-commit ; extra == 'dev'
-  - ruff ; extra == 'dev'
-  - numpydoc ; extra == 'doc'
-  - sphinx ; extra == 'doc'
-  - sphinx-design ; extra == 'doc'
-  - sphinx-rtd-theme ; extra == 'doc'
-  - yarl ; extra == 'doc'
-  - dropbox ; extra == 'dropbox'
-  - dropboxdrivefs ; extra == 'dropbox'
-  - requests ; extra == 'dropbox'
-  - adlfs ; extra == 'full'
-  - aiohttp!=4.0.0a0,!=4.0.0a1 ; extra == 'full'
-  - dask ; extra == 'full'
-  - distributed ; extra == 'full'
-  - dropbox ; extra == 'full'
-  - dropboxdrivefs ; extra == 'full'
-  - fusepy ; extra == 'full'
-  - gcsfs ; extra == 'full'
-  - libarchive-c ; extra == 'full'
-  - ocifs ; extra == 'full'
-  - panel ; extra == 'full'
-  - paramiko ; extra == 'full'
-  - pyarrow>=1 ; extra == 'full'
-  - pygit2 ; extra == 'full'
-  - requests ; extra == 'full'
-  - s3fs ; extra == 'full'
-  - smbprotocol ; extra == 'full'
-  - tqdm ; extra == 'full'
-  - fusepy ; extra == 'fuse'
-  - gcsfs ; extra == 'gcs'
-  - pygit2 ; extra == 'git'
-  - requests ; extra == 'github'
-  - gcsfs ; extra == 'gs'
-  - panel ; extra == 'gui'
-  - pyarrow>=1 ; extra == 'hdfs'
-  - aiohttp!=4.0.0a0,!=4.0.0a1 ; extra == 'http'
-  - libarchive-c ; extra == 'libarchive'
-  - ocifs ; extra == 'oci'
-  - s3fs ; extra == 's3'
-  - paramiko ; extra == 'sftp'
-  - smbprotocol ; extra == 'smb'
-  - paramiko ; extra == 'ssh'
-  - aiohttp!=4.0.0a0,!=4.0.0a1 ; extra == 'test'
-  - numpy ; extra == 'test'
-  - pytest ; extra == 'test'
-  - pytest-asyncio!=0.22.0 ; extra == 'test'
-  - pytest-benchmark ; extra == 'test'
-  - pytest-cov ; extra == 'test'
-  - pytest-mock ; extra == 'test'
-  - pytest-recording ; extra == 'test'
-  - pytest-rerunfailures ; extra == 'test'
-  - requests ; extra == 'test'
-  - aiobotocore<3.0.0,>=2.5.4 ; extra == 'test-downstream'
-  - dask-expr ; extra == 'test-downstream'
-  - dask[dataframe,test] ; extra == 'test-downstream'
-  - moto[server]<5,>4 ; extra == 'test-downstream'
-  - pytest-timeout ; extra == 'test-downstream'
-  - xarray ; extra == 'test-downstream'
-  - adlfs ; extra == 'test-full'
-  - aiohttp!=4.0.0a0,!=4.0.0a1 ; extra == 'test-full'
-  - cloudpickle ; extra == 'test-full'
-  - dask ; extra == 'test-full'
-  - distributed ; extra == 'test-full'
-  - dropbox ; extra == 'test-full'
-  - dropboxdrivefs ; extra == 'test-full'
-  - fastparquet ; extra == 'test-full'
-  - fusepy ; extra == 'test-full'
-  - gcsfs ; extra == 'test-full'
-  - jinja2 ; extra == 'test-full'
-  - kerchunk ; extra == 'test-full'
-  - libarchive-c ; extra == 'test-full'
-  - lz4 ; extra == 'test-full'
-  - notebook ; extra == 'test-full'
-  - numpy ; extra == 'test-full'
-  - ocifs ; extra == 'test-full'
-  - pandas ; extra == 'test-full'
-  - panel ; extra == 'test-full'
-  - paramiko ; extra == 'test-full'
-  - pyarrow ; extra == 'test-full'
-  - pyarrow>=1 ; extra == 'test-full'
-  - pyftpdlib ; extra == 'test-full'
-  - pygit2 ; extra == 'test-full'
-  - pytest ; extra == 'test-full'
-  - pytest-asyncio!=0.22.0 ; extra == 'test-full'
-  - pytest-benchmark ; extra == 'test-full'
-  - pytest-cov ; extra == 'test-full'
-  - pytest-mock ; extra == 'test-full'
-  - pytest-recording ; extra == 'test-full'
-  - pytest-rerunfailures ; extra == 'test-full'
-  - python-snappy ; extra == 'test-full'
-  - requests ; extra == 'test-full'
-  - smbprotocol ; extra == 'test-full'
-  - tqdm ; extra == 'test-full'
-  - urllib3 ; extra == 'test-full'
-  - zarr ; extra == 'test-full'
-  - zstandard ; extra == 'test-full'
-  - tqdm ; extra == 'tqdm'
-  requires_python: '>=3.8'
-- kind: conda
-  name: gds-tools
-  version: 1.3.0.44
-  build: '0'
-  subdir: linux-64
-  url: https://conda.anaconda.org/nvidia/label/cuda-11.7.0/linux-64/gds-tools-1.3.0.44-0.tar.bz2
-  md5: 119fc5cfc6250cfb80c85baacd32779c
-  depends:
-  - libcufile >=1.3.0.44
-  arch: x86_64
-  platform: linux
-  purls: []
-  size: 41628234
-  timestamp: 1656528515966
-- kind: pypi
   name: huggingface-hub
-  version: 0.24.5
-  url: https://files.pythonhosted.org/packages/0b/05/31b21998f68c31e7ffcc27ff08531fb9af5506d765ce8d661fb0036e6918/huggingface_hub-0.24.5-py3-none-any.whl
-  sha256: d93fb63b1f1a919a22ce91a14518974e81fc4610bf344dfe7572343ce8d3aced
+  version: 0.24.6
+  url: https://files.pythonhosted.org/packages/b9/8f/d6718641c14d98a5848c6a24d2376028d292074ffade0702940a4b1dde76/huggingface_hub-0.24.6-py3-none-any.whl
+  sha256: a990f3232aa985fe749bc9474060cbad75e8b2f115f6665a9fda5b9c97818970
   requires_dist:
   - filelock
   - fsspec>=2023.5.0
@@ -2291,7 +1324,7 @@
   - toml ; extra == 'fastai'
   - fastai>=2.4 ; extra == 'fastai'
   - fastcore>=1.3.27 ; extra == 'fastai'
-  - hf-transfer>=0.1.4 ; extra == 'hf_transfer'
+  - hf-transfer>=0.1.4 ; extra == 'hf-transfer'
   - aiohttp ; extra == 'inference'
   - minijinja>=1.0 ; extra == 'inference'
   - ruff>=0.5.0 ; extra == 'quality'
@@ -2338,9 +1371,9 @@
   requires_python: '>=3.5'
 - kind: pypi
   name: importlib-metadata
-  version: 8.0.0
-  url: https://files.pythonhosted.org/packages/dc/ef/38766b2edb096260d9b1b6ad35adaa0bce3b0567abb452b21eb074af88c4/importlib_metadata-8.0.0-py3-none-any.whl
-  sha256: 15584cf2b1bf449d98ff8a6ff1abef57bf20f3ac6454f431736cd3e660921b2f
+  version: 8.4.0
+  url: https://files.pythonhosted.org/packages/c0/14/362d31bf1076b21e1bcdcb0dc61944822ff263937b804a79231df2774d28/importlib_metadata-8.4.0-py3-none-any.whl
+  sha256: 66f342cc6ac9818fc6ff340576acd24d65ba0b3efabb2b4ac08b598965a4a2f1
   requires_dist:
   - zipp>=0.5
   - typing-extensions>=3.6.4 ; python_version < '3.8'
@@ -2356,36 +1389,35 @@
   - pytest-cov ; extra == 'test'
   - pytest-mypy ; extra == 'test'
   - pytest-enabler>=2.2 ; extra == 'test'
-  - pytest-ruff>=0.2.1 ; extra == 'test'
   - packaging ; extra == 'test'
   - pyfakefs ; extra == 'test'
   - flufl-flake8 ; extra == 'test'
   - pytest-perf>=0.9.2 ; extra == 'test'
   - jaraco-test>=5.4 ; extra == 'test'
   - importlib-resources>=1.3 ; python_version < '3.9' and extra == 'test'
+  - pytest-ruff>=0.2.1 ; sys_platform != 'cygwin' and extra == 'test'
   requires_python: '>=3.8'
 - kind: pypi
   name: importlib-resources
-  version: 6.4.0
-  url: https://files.pythonhosted.org/packages/75/06/4df55e1b7b112d183f65db9503bff189e97179b256e1ea450a3c365241e0/importlib_resources-6.4.0-py3-none-any.whl
-  sha256: 50d10f043df931902d4194ea07ec57960f66a80449ff867bfe782b4c486ba78c
+  version: 6.4.4
+  url: https://files.pythonhosted.org/packages/db/2a/728c8ae66011600fac5731a7db030d23c42f1321fd9547654f0c3b2b32d7/importlib_resources-6.4.4-py3-none-any.whl
+  sha256: dda242603d1c9cd836c3368b1174ed74cb4049ecd209e7a1a0104620c18c5c11
   requires_dist:
   - zipp>=3.1.0 ; python_version < '3.10'
-  - sphinx>=3.5 ; extra == 'docs'
-  - sphinx<7.2.5 ; extra == 'docs'
-  - jaraco-packaging>=9.3 ; extra == 'docs'
-  - rst-linker>=1.9 ; extra == 'docs'
-  - furo ; extra == 'docs'
-  - sphinx-lint ; extra == 'docs'
-  - jaraco-tidelift>=1.4 ; extra == 'docs'
-  - pytest>=6 ; extra == 'testing'
-  - pytest-checkdocs>=2.4 ; extra == 'testing'
-  - pytest-cov ; extra == 'testing'
-  - pytest-enabler>=2.2 ; extra == 'testing'
-  - pytest-ruff>=0.2.1 ; extra == 'testing'
-  - zipp>=3.17 ; extra == 'testing'
-  - jaraco-test>=5.4 ; extra == 'testing'
-  - pytest-mypy ; platform_python_implementation != 'PyPy' and extra == 'testing'
+  - pytest-checkdocs>=2.4 ; extra == 'check'
+  - pytest-ruff>=0.2.1 ; sys_platform != 'cygwin' and extra == 'check'
+  - pytest-cov ; extra == 'cover'
+  - sphinx>=3.5 ; extra == 'doc'
+  - jaraco-packaging>=9.3 ; extra == 'doc'
+  - rst-linker>=1.9 ; extra == 'doc'
+  - furo ; extra == 'doc'
+  - sphinx-lint ; extra == 'doc'
+  - jaraco-tidelift>=1.4 ; extra == 'doc'
+  - pytest-enabler>=2.2 ; extra == 'enabler'
+  - pytest!=8.1.*,>=6 ; extra == 'test'
+  - zipp>=3.17 ; extra == 'test'
+  - jaraco-test>=5.4 ; extra == 'test'
+  - pytest-mypy ; extra == 'type'
   requires_python: '>=3.8'
 - kind: pypi
   name: iniconfig
@@ -2421,46 +1453,45 @@
   requires_python: '>=3.8'
 - kind: pypi
   name: jaraco-context
-  version: 5.3.0
-  url: https://files.pythonhosted.org/packages/d2/40/11b7bc1898cf1dcb87ccbe09b39f5088634ac78bb25f3383ff541c2b40aa/jaraco.context-5.3.0-py3-none-any.whl
-  sha256: 3e16388f7da43d384a1a7cd3452e72e14732ac9fe459678773a3608a812bf266
+  version: 6.0.1
+  url: https://files.pythonhosted.org/packages/ff/db/0c52c4cf5e4bd9f5d7135ec7669a3a767af21b3a308e1ed3674881e52b62/jaraco.context-6.0.1-py3-none-any.whl
+  sha256: f797fc481b490edb305122c9181830a3a5b76d84ef6d1aef2fb9b47ab956f9e4
   requires_dist:
   - backports-tarfile ; python_version < '3.12'
-  - sphinx>=3.5 ; extra == 'docs'
-  - jaraco-packaging>=9.3 ; extra == 'docs'
-  - rst-linker>=1.9 ; extra == 'docs'
-  - furo ; extra == 'docs'
-  - sphinx-lint ; extra == 'docs'
-  - jaraco-tidelift>=1.4 ; extra == 'docs'
-  - pytest!=8.1.1,>=6 ; extra == 'testing'
-  - pytest-checkdocs>=2.4 ; extra == 'testing'
-  - pytest-cov ; extra == 'testing'
-  - pytest-mypy ; extra == 'testing'
-  - pytest-enabler>=2.2 ; extra == 'testing'
-  - pytest-ruff>=0.2.1 ; extra == 'testing'
-  - portend ; extra == 'testing'
+  - sphinx>=3.5 ; extra == 'doc'
+  - jaraco-packaging>=9.3 ; extra == 'doc'
+  - rst-linker>=1.9 ; extra == 'doc'
+  - furo ; extra == 'doc'
+  - sphinx-lint ; extra == 'doc'
+  - jaraco-tidelift>=1.4 ; extra == 'doc'
+  - pytest!=8.1.*,>=6 ; extra == 'test'
+  - pytest-checkdocs>=2.4 ; extra == 'test'
+  - pytest-cov ; extra == 'test'
+  - pytest-mypy ; extra == 'test'
+  - pytest-enabler>=2.2 ; extra == 'test'
+  - portend ; extra == 'test'
+  - pytest-ruff>=0.2.1 ; sys_platform != 'cygwin' and extra == 'test'
   requires_python: '>=3.8'
 - kind: pypi
   name: jaraco-functools
-  version: 4.0.1
-  url: https://files.pythonhosted.org/packages/c3/ac/d0bf0d37a9f95f69a5efc5685d9166ee34a664d3cd29a9c139989512fe14/jaraco.functools-4.0.1-py3-none-any.whl
-  sha256: 3b24ccb921d6b593bdceb56ce14799204f473976e2a9d4b15b04d0f2c2326664
+  version: 4.0.2
+  url: https://files.pythonhosted.org/packages/b1/54/7623e24ffc63730c3a619101361b08860c6b7c7cfc1aef6edb66d80ed708/jaraco.functools-4.0.2-py3-none-any.whl
+  sha256: c9d16a3ed4ccb5a889ad8e0b7a343401ee5b2a71cee6ed192d3f68bc351e94e3
   requires_dist:
   - more-itertools
-  - sphinx>=3.5 ; extra == 'docs'
-  - sphinx<7.2.5 ; extra == 'docs'
-  - jaraco-packaging>=9.3 ; extra == 'docs'
-  - rst-linker>=1.9 ; extra == 'docs'
-  - furo ; extra == 'docs'
-  - sphinx-lint ; extra == 'docs'
-  - jaraco-tidelift>=1.4 ; extra == 'docs'
-  - pytest>=6 ; extra == 'testing'
-  - pytest-checkdocs>=2.4 ; extra == 'testing'
-  - pytest-cov ; extra == 'testing'
-  - pytest-enabler>=2.2 ; extra == 'testing'
-  - pytest-ruff>=0.2.1 ; extra == 'testing'
-  - jaraco-classes ; extra == 'testing'
-  - pytest-mypy ; platform_python_implementation != 'PyPy' and extra == 'testing'
+  - sphinx>=3.5 ; extra == 'doc'
+  - jaraco-packaging>=9.3 ; extra == 'doc'
+  - rst-linker>=1.9 ; extra == 'doc'
+  - furo ; extra == 'doc'
+  - sphinx-lint ; extra == 'doc'
+  - jaraco-tidelift>=1.4 ; extra == 'doc'
+  - pytest!=8.1.*,>=6 ; extra == 'test'
+  - pytest-checkdocs>=2.4 ; extra == 'test'
+  - pytest-cov ; extra == 'test'
+  - pytest-mypy ; extra == 'test'
+  - pytest-enabler>=2.2 ; extra == 'test'
+  - jaraco-classes ; extra == 'test'
+  - pytest-ruff>=0.2.1 ; sys_platform != 'cygwin' and extra == 'test'
   requires_python: '>=3.8'
 - kind: pypi
   name: jeepney
@@ -2488,9 +1519,9 @@
   requires_python: '>=3.7'
 - kind: pypi
   name: keyring
-  version: 25.2.1
-  url: https://files.pythonhosted.org/packages/92/91/901f5cfeaaea04cf15f5ddf41ee053a5c9e389166477a3427fcfd055e1d9/keyring-25.2.1-py3-none-any.whl
-  sha256: 2458681cdefc0dbc0b7eb6cf75d0b98e59f9ad9b2d4edd319d18f68bdca95e50
+  version: 25.3.0
+  url: https://files.pythonhosted.org/packages/63/42/ea8c9726e5ee5ff0731978aaf7cd5fa16674cf549c46279b279d7167c2b4/keyring-25.3.0-py3-none-any.whl
+  sha256: 8d963da00ccdf06e356acd9bf3b743208878751032d8599c6cc89eb51310ffae
   requires_dist:
   - jaraco-classes
   - jaraco-functools
@@ -2501,18 +1532,19 @@
   - jeepney>=0.4.2 ; sys_platform == 'linux'
   - pywin32-ctypes>=0.2.0 ; sys_platform == 'win32'
   - shtab>=1.1.0 ; extra == 'completion'
-  - sphinx>=3.5 ; extra == 'docs'
-  - jaraco-packaging>=9.3 ; extra == 'docs'
-  - rst-linker>=1.9 ; extra == 'docs'
-  - furo ; extra == 'docs'
-  - sphinx-lint ; extra == 'docs'
-  - jaraco-tidelift>=1.4 ; extra == 'docs'
-  - pytest!=8.1.*,>=6 ; extra == 'testing'
-  - pytest-checkdocs>=2.4 ; extra == 'testing'
-  - pytest-cov ; extra == 'testing'
-  - pytest-mypy ; extra == 'testing'
-  - pytest-enabler>=2.2 ; extra == 'testing'
-  - pytest-ruff>=0.2.1 ; extra == 'testing'
+  - sphinx>=3.5 ; extra == 'doc'
+  - jaraco-packaging>=9.3 ; extra == 'doc'
+  - rst-linker>=1.9 ; extra == 'doc'
+  - furo ; extra == 'doc'
+  - sphinx-lint ; extra == 'doc'
+  - jaraco-tidelift>=1.4 ; extra == 'doc'
+  - pytest!=8.1.*,>=6 ; extra == 'test'
+  - pytest-checkdocs>=2.4 ; extra == 'test'
+  - pytest-cov ; extra == 'test'
+  - pytest-mypy ; extra == 'test'
+  - pytest-enabler>=2.2 ; extra == 'test'
+  - pyfakefs ; extra == 'test'
+  - pytest-ruff>=0.2.1 ; sys_platform != 'cygwin' and extra == 'test'
   requires_python: '>=3.8'
 - kind: conda
   name: ld_impl_linux-64
@@ -2788,7 +1820,6 @@
   size: 2126625
   timestamp: 1649213787489
 - kind: conda
->>>>>>> 40228118
   name: libsqlite
   version: 3.46.0
   build: hde9e2c9_0
@@ -2803,7 +1834,6 @@
   purls: []
   size: 865346
   timestamp: 1718050628718
-<<<<<<< HEAD
 - kind: conda
   name: libstdcxx-ng
   version: 14.1.0
@@ -2883,9 +1913,9 @@
   requires_python: '>=3.7'
 - kind: pypi
   name: more-itertools
-  version: 10.3.0
-  url: https://files.pythonhosted.org/packages/bb/23/2d1cdb0427aecb2b150dc2ac2d15400990c4f05585b3fbc1b5177d74d7fb/more_itertools-10.3.0-py3-none-any.whl
-  sha256: ea6a02e24a9161e51faad17a8782b92a0df82c12c1c8886fec7f0c3fa1a1b320
+  version: 10.4.0
+  url: https://files.pythonhosted.org/packages/d8/0b/6a51175e1395774449fca317fb8861379b7a2d59be411b8cce3d19d6ce78/more_itertools-10.4.0-py3-none-any.whl
+  sha256: 0f7d9f83a0a8dcfa8a2694a770590d98a67ea943e3d9f5298309a484758c4e27
   requires_python: '>=3.8'
 - kind: pypi
   name: mpmath
@@ -2944,9 +1974,9 @@
   requires_python: '>=3.8'
 - kind: pypi
   name: nh3
-  version: 0.2.17
-  url: https://files.pythonhosted.org/packages/da/19/d52d9a0247007835df949f17abd904615248dc1b94d67cb8c99100330f08/nh3-0.2.17-cp37-abi3-manylinux_2_17_x86_64.manylinux2014_x86_64.whl
-  sha256: c21bac1a7245cbd88c0b0e4a420221b7bfa838a2814ee5bb924e9c2f10a1120b
+  version: 0.2.18
+  url: https://files.pythonhosted.org/packages/1b/63/6ab90d0e5225ab9780f6c9fb52254fa36b52bb7c188df9201d05b647e5e1/nh3-0.2.18-cp37-abi3-manylinux_2_17_x86_64.manylinux2014_x86_64.whl
+  sha256: de3ceed6e661954871d6cd78b410213bdcb136f79aafe22aa7182e028b8c7307
 - kind: pypi
   name: nodeenv
   version: 1.9.1
@@ -2997,9 +2027,9 @@
   requires_python: '>=3'
 - kind: pypi
   name: nvidia-cudnn-cu12
-  version: 8.9.2.26
-  url: https://files.pythonhosted.org/packages/ff/74/a2e2be7fb83aaedec84f391f082cf765dfb635e7caa9b49065f73e4835d8/nvidia_cudnn_cu12-8.9.2.26-py3-none-manylinux1_x86_64.whl
-  sha256: 5ccb288774fdfb07a7e7025ffec286971c06d8d7b4fb162525334616d7629ff9
+  version: 9.1.0.70
+  url: https://files.pythonhosted.org/packages/9f/fd/713452cd72343f682b1c7b9321e23829f00b842ceaedcda96e742ea0b0b3/nvidia_cudnn_cu12-9.1.0.70-py3-none-manylinux2014_x86_64.whl
+  sha256: 165764f44ef8c61fcdfdfdbe769d687e06374059fbb388b6c89ecb0e28793a6f
   requires_dist:
   - nvidia-cublas-cu12
   requires_python: '>=3'
@@ -3041,9 +2071,9 @@
   requires_python: '>=3'
 - kind: pypi
   name: nvidia-nvjitlink-cu12
-  version: 12.5.82
-  url: https://files.pythonhosted.org/packages/75/bc/e0d0dbb85246a086ab14839979039647bce501d8c661a159b8b019d987b7/nvidia_nvjitlink_cu12-12.5.82-py3-none-manylinux2014_x86_64.whl
-  sha256: f9b37bc5c8cf7509665cb6ada5aaa0ce65618f2332b7d3e78e9790511f111212
+  version: 12.6.20
+  url: https://files.pythonhosted.org/packages/59/65/7ff0569494fbaea45ad2814972cc88da843d53cc96eb8554fcd0908941d9/nvidia_nvjitlink_cu12-12.6.20-py3-none-manylinux2014_x86_64.whl
+  sha256: 562ab97ea2c23164823b2a89cb328d01d45cb99634b8c65fe7cd60d14562bd79
   requires_python: '>=3'
 - kind: pypi
   name: nvidia-nvtx-cu12
@@ -3075,9 +2105,9 @@
   requires_python: '>=3.8'
 - kind: pypi
   name: paramiko
-  version: 3.4.0
-  url: https://files.pythonhosted.org/packages/ad/50/8792484502c8141c20c996b802fefa8435a9c018a2bb440a06b172782118/paramiko-3.4.0-py3-none-any.whl
-  sha256: 43f0b51115a896f9c00f59618023484cb3a14b98bbceab43394a39c6739b7ee7
+  version: 3.4.1
+  url: https://files.pythonhosted.org/packages/96/6e/4a52a8923d840107024b844d83502dfa6a1e5399ad31cf9d1a4ddbaaa7e5/paramiko-3.4.1-py3-none-any.whl
+  sha256: 8e49fd2f82f84acf7ffd57c64311aa2b30e575370dc23bdb375b10262f7eac32
   requires_dist:
   - bcrypt>=3.2
   - cryptography>=3.3
@@ -3113,6 +2143,18 @@
   - pytest-benchmark ; extra == 'testing'
   requires_python: '>=3.8'
 - kind: pypi
+  name: psutil
+  version: 6.0.0
+  url: https://files.pythonhosted.org/packages/19/74/f59e7e0d392bc1070e9a70e2f9190d652487ac115bb16e2eff6b22ad1d24/psutil-6.0.0-cp36-abi3-manylinux_2_12_x86_64.manylinux2010_x86_64.manylinux_2_17_x86_64.manylinux2014_x86_64.whl
+  sha256: 5fd9a97c8e94059b0ef54a7d4baf13b405011176c3b6ff257c247cae0d560ecd
+  requires_dist:
+  - ipaddress ; python_version < '3.0' and extra == 'test'
+  - mock ; python_version < '3.0' and extra == 'test'
+  - enum34 ; python_version <= '3.4' and extra == 'test'
+  - pywin32 ; sys_platform == 'win32' and extra == 'test'
+  - wmi ; sys_platform == 'win32' and extra == 'test'
+  requires_python: '>=2.7,!=3.0.*,!=3.1.*,!=3.2.*,!=3.3.*,!=3.4.*,!=3.5.*'
+- kind: pypi
   name: pycparser
   version: '2.22'
   url: https://files.pythonhosted.org/packages/13/a3/a812df4e2dd5696d1f351d58b8fe16a405b234ad2886a0dab9183fb78109/pycparser-2.22-py3-none-any.whl
@@ -3146,9 +2188,9 @@
   requires_python: '>=3.7'
 - kind: pypi
   name: pyright
-  version: 1.1.370
-  url: https://files.pythonhosted.org/packages/0c/2b/3d70ea49041da4dfb64b71039d94f3b31843575edf1f29fe0370919c35aa/pyright-1.1.370-py3-none-any.whl
-  sha256: fc721601e480a69989775bfc210534a6ca0110ebd0c065244a8d3a151294fc61
+  version: 1.1.377
+  url: https://files.pythonhosted.org/packages/34/c9/89c40c4de44fe9463e77dddd0c4e2d2dd7a93e8ddc6858dfe7d5f75d263d/pyright-1.1.377-py3-none-any.whl
+  sha256: af0dd2b6b636c383a6569a083f8c5a8748ae4dcde5df7914b3f3f267e14dd162
   requires_dist:
   - nodeenv>=1.6.0
   - typing-extensions>=3.7 ; python_version < '3.8'
@@ -3157,13 +2199,13 @@
   requires_python: '>=3.7'
 - kind: pypi
   name: pytest
-  version: 8.2.2
-  url: https://files.pythonhosted.org/packages/4e/e7/81ebdd666d3bff6670d27349b5053605d83d55548e6bd5711f3b0ae7dd23/pytest-8.2.2-py3-none-any.whl
-  sha256: c434598117762e2bd304e526244f67bf66bbd7b5d6cf22138be51ff661980343
+  version: 8.3.2
+  url: https://files.pythonhosted.org/packages/0f/f9/cf155cf32ca7d6fa3601bc4c5dd19086af4b320b706919d48a4c79081cf9/pytest-8.3.2-py3-none-any.whl
+  sha256: 4ba08f9ae7dcf84ded419494d229b48d0903ea6407b030eaec46df5e6a73bba5
   requires_dist:
   - iniconfig
   - packaging
-  - pluggy<2.0,>=1.5
+  - pluggy<2,>=1.5
   - exceptiongroup>=1.0.0rc8 ; python_version < '3.11'
   - tomli>=1 ; python_version < '3.11'
   - colorama ; sys_platform == 'win32'
@@ -3202,6 +2244,12 @@
   purls: []
   size: 60989193
   timestamp: 1580309998972
+- kind: pypi
+  name: pyyaml
+  version: 6.0.2
+  url: https://files.pythonhosted.org/packages/fd/7f/2c3697bba5d4aa5cc2afe81826d73dfae5f049458e44732c7a0938baa673/PyYAML-6.0.2-cp38-cp38-manylinux_2_17_x86_64.manylinux2014_x86_64.whl
+  sha256: 9056c1ecd25795207ad294bcf39f2db3d845767be0ea6e6a34d856f006006083
+  requires_python: '>=3.8'
 - kind: conda
   name: readline
   version: '8.2'
@@ -3229,6 +2277,12 @@
   - docutils>=0.13.1
   - pygments>=2.5.1
   - cmarkgfm>=0.8.0 ; extra == 'md'
+  requires_python: '>=3.8'
+- kind: pypi
+  name: regex
+  version: 2024.7.24
+  url: https://files.pythonhosted.org/packages/c2/c6/023e5b634e5b72034f9e0c36396648e1481f3482c739d1b456b3e5061243/regex-2024.7.24-cp38-cp38-manylinux_2_17_x86_64.manylinux2014_x86_64.whl
+  sha256: dac8e84fff5d27420f3c1e879ce9929108e873667ec87e0c8eeb413a5311adfe
   requires_python: '>=3.8'
 - kind: pypi
   name: requests
@@ -3272,605 +2326,9 @@
   requires_python: '>=3.7.0'
 - kind: pypi
   name: ruff
-  version: 0.5.1
-  url: https://files.pythonhosted.org/packages/8a/d5/8271d42dd239b7c2d163615b3b01b1acfb187f5114bfca6d5a85e1d6a1eb/ruff-0.5.1-py3-none-manylinux_2_17_x86_64.manylinux2014_x86_64.whl
-  sha256: e216fc75a80ea1fbd96af94a6233d90190d5b65cc3d5dfacf2bd48c3e067d3e1
-  requires_python: '>=3.7'
-- kind: pypi
-  name: secretstorage
-  version: 3.3.3
-  url: https://files.pythonhosted.org/packages/54/24/b4293291fa1dd830f353d2cb163295742fa87f179fcc8a20a306a81978b7/SecretStorage-3.3.3-py3-none-any.whl
-  sha256: f356e6628222568e3af06f2eba8df495efa13b3b63081dafd4f7d9a7b7bc9f99
-  requires_dist:
-  - cryptography>=2.0
-  - jeepney>=0.6
-  requires_python: '>=3.6'
-- kind: conda
-  name: sqlite
-  version: 3.46.0
-  build: h6d4b2fc_0
-  subdir: linux-64
-  url: https://conda.anaconda.org/conda-forge/linux-64/sqlite-3.46.0-h6d4b2fc_0.conda
-  sha256: e849d576e52bf3e6fc5786f89b7d76978f2e2438587826c95570324cb572e52b
-  md5: 77ea8dff5cf8550cc8f5629a6af56323
-  depends:
-  - libgcc-ng >=12
-  - libsqlite 3.46.0 hde9e2c9_0
-  - libzlib >=1.2.13,<2.0a0
-  - ncurses >=6.5,<7.0a0
-  - readline >=8.2,<9.0a0
-  license: Unlicense
-  purls: []
-  size: 860352
-  timestamp: 1718050658212
-- kind: pypi
-  name: sympy
-  version: 1.12.1
-  url: https://files.pythonhosted.org/packages/61/53/e18c8c97d0b2724d85c9830477e3ebea3acf1dcdc6deb344d5d9c93a9946/sympy-1.12.1-py3-none-any.whl
-  sha256: 9b2cbc7f1a640289430e13d2a56f02f867a1da0190f2f99d8968c2f74da0e515
-  requires_dist:
-  - mpmath<1.4.0,>=1.1.0
-  requires_python: '>=3.8'
-- kind: conda
-  name: tk
-  version: 8.6.13
-  build: noxft_h4845f30_101
-  build_number: 101
-  subdir: linux-64
-  url: https://conda.anaconda.org/conda-forge/linux-64/tk-8.6.13-noxft_h4845f30_101.conda
-  sha256: e0569c9caa68bf476bead1bed3d79650bb080b532c64a4af7d8ca286c08dea4e
-  md5: d453b98d9c83e71da0741bb0ff4d76bc
-  depends:
-  - libgcc-ng >=12
-  - libzlib >=1.2.13,<2.0.0a0
-  license: TCL
-  license_family: BSD
-  purls: []
-  size: 3318875
-  timestamp: 1699202167581
-- kind: pypi
-  name: tomli
-  version: 2.0.1
-  url: https://files.pythonhosted.org/packages/97/75/10a9ebee3fd790d20926a90a2547f0bf78f371b2f13aa822c759680ca7b9/tomli-2.0.1-py3-none-any.whl
-  sha256: 939de3e7a6161af0c887ef91b7d41a53e7c5a1ca976325f429cb46ea9bc30ecc
-  requires_python: '>=3.7'
-- kind: pypi
-  name: torch
-  version: 2.3.1
-  url: https://files.pythonhosted.org/packages/c0/7e/309d63c6330a0b821a6f55e06dcef6704a7ab8b707534a4923837570624e/torch-2.3.1-cp38-cp38-manylinux1_x86_64.whl
-  sha256: 07e9ba746832b8d069cacb45f312cadd8ad02b81ea527ec9766c0e7404bb3feb
-  requires_dist:
-  - filelock
-  - typing-extensions>=4.8.0
-  - sympy
-  - networkx
-  - jinja2
-  - fsspec
-  - nvidia-cuda-nvrtc-cu12==12.1.105 ; platform_system == 'Linux' and platform_machine == 'x86_64'
-  - nvidia-cuda-runtime-cu12==12.1.105 ; platform_system == 'Linux' and platform_machine == 'x86_64'
-  - nvidia-cuda-cupti-cu12==12.1.105 ; platform_system == 'Linux' and platform_machine == 'x86_64'
-  - nvidia-cudnn-cu12==8.9.2.26 ; platform_system == 'Linux' and platform_machine == 'x86_64'
-  - nvidia-cublas-cu12==12.1.3.1 ; platform_system == 'Linux' and platform_machine == 'x86_64'
-  - nvidia-cufft-cu12==11.0.2.54 ; platform_system == 'Linux' and platform_machine == 'x86_64'
-  - nvidia-curand-cu12==10.3.2.106 ; platform_system == 'Linux' and platform_machine == 'x86_64'
-  - nvidia-cusolver-cu12==11.4.5.107 ; platform_system == 'Linux' and platform_machine == 'x86_64'
-  - nvidia-cusparse-cu12==12.1.0.106 ; platform_system == 'Linux' and platform_machine == 'x86_64'
-  - nvidia-nccl-cu12==2.20.5 ; platform_system == 'Linux' and platform_machine == 'x86_64'
-  - nvidia-nvtx-cu12==12.1.105 ; platform_system == 'Linux' and platform_machine == 'x86_64'
-  - triton==2.3.1 ; platform_system == 'Linux' and platform_machine == 'x86_64' and python_version < '3.12'
-  - mkl<=2021.4.0,>=2021.1.1 ; platform_system == 'Windows'
-  - opt-einsum>=3.3 ; extra == 'opt-einsum'
-  - optree>=0.9.1 ; extra == 'optree'
-  requires_python: '>=3.8.0'
-- kind: pypi
-  name: torchrunx
-  version: 0.1.2
-  path: .
-  sha256: 7045df900ce870f00f3fb2d88381f6b4ab65e95e50d839eaf98d8d12069b960d
-  requires_dist:
-  - cloudpickle>=3.0.0
-  - fabric>=3.0.0
-  - torch>=2.0.0
-  - numpy<2
-  - numpy>=1.26.0 ; python_version == '3.12'
-  requires_python: '>=3.8.1'
-  editable: true
-=======
-- kind: conda
-  name: libstdcxx-ng
-  version: 14.1.0
-  build: hc0a3c3a_0
-  subdir: linux-64
-  url: https://conda.anaconda.org/conda-forge/linux-64/libstdcxx-ng-14.1.0-hc0a3c3a_0.conda
-  sha256: 88c42b388202ffe16adaa337e36cf5022c63cf09b0405cf06fc6aeacccbe6146
-  md5: 1cb187a157136398ddbaae90713e2498
-  depends:
-  - libgcc-ng 14.1.0 h77fa898_0
-  license: GPL-3.0-only WITH GCC-exception-3.1
-  license_family: GPL
-  purls: []
-  size: 3881307
-  timestamp: 1719538923443
-- kind: conda
-  name: libzlib
-  version: 1.2.13
-  build: h4ab18f5_6
-  build_number: 6
-  subdir: linux-64
-  url: https://conda.anaconda.org/conda-forge/linux-64/libzlib-1.2.13-h4ab18f5_6.conda
-  sha256: 8ced4afed6322172182af503f21725d072a589a6eb918f8a58135c1e00d35980
-  md5: 27329162c0dc732bcf67a4e0cd488125
-  depends:
-  - libgcc-ng >=12
-  constrains:
-  - zlib 1.2.13 *_6
-  license: Zlib
-  license_family: Other
-  purls: []
-  size: 61571
-  timestamp: 1716874066944
-- kind: pypi
-  name: markdown-it-py
-  version: 3.0.0
-  url: https://files.pythonhosted.org/packages/42/d7/1ec15b46af6af88f19b8e5ffea08fa375d433c998b8a7639e76935c14f1f/markdown_it_py-3.0.0-py3-none-any.whl
-  sha256: 355216845c60bd96232cd8d8c40e8f9765cc86f46880e43a8fd22dc1a1a8cab1
-  requires_dist:
-  - mdurl~=0.1
-  - psutil ; extra == 'benchmarking'
-  - pytest ; extra == 'benchmarking'
-  - pytest-benchmark ; extra == 'benchmarking'
-  - pre-commit~=3.0 ; extra == 'code_style'
-  - commonmark~=0.9 ; extra == 'compare'
-  - markdown~=3.4 ; extra == 'compare'
-  - mistletoe~=1.0 ; extra == 'compare'
-  - mistune~=2.0 ; extra == 'compare'
-  - panflute~=2.3 ; extra == 'compare'
-  - linkify-it-py>=1,<3 ; extra == 'linkify'
-  - mdit-py-plugins ; extra == 'plugins'
-  - gprof2dot ; extra == 'profiling'
-  - mdit-py-plugins ; extra == 'rtd'
-  - myst-parser ; extra == 'rtd'
-  - pyyaml ; extra == 'rtd'
-  - sphinx ; extra == 'rtd'
-  - sphinx-copybutton ; extra == 'rtd'
-  - sphinx-design ; extra == 'rtd'
-  - sphinx-book-theme ; extra == 'rtd'
-  - jupyter-sphinx ; extra == 'rtd'
-  - coverage ; extra == 'testing'
-  - pytest ; extra == 'testing'
-  - pytest-cov ; extra == 'testing'
-  - pytest-regressions ; extra == 'testing'
-  requires_python: '>=3.8'
-- kind: pypi
-  name: markupsafe
-  version: 2.1.5
-  url: https://files.pythonhosted.org/packages/c7/bd/50319665ce81bb10e90d1cf76f9e1aa269ea6f7fa30ab4521f14d122a3df/MarkupSafe-2.1.5-cp38-cp38-manylinux_2_17_x86_64.manylinux2014_x86_64.whl
-  sha256: fa9db3f79de01457b03d4f01b34cf91bc0048eb2c3846ff26f66687c2f6d16ab
-  requires_python: '>=3.7'
-- kind: pypi
-  name: mdurl
-  version: 0.1.2
-  url: https://files.pythonhosted.org/packages/b3/38/89ba8ad64ae25be8de66a6d463314cf1eb366222074cfda9ee839c56a4b4/mdurl-0.1.2-py3-none-any.whl
-  sha256: 84008a41e51615a49fc9966191ff91509e3c40b939176e643fd50a5c2196b8f8
-  requires_python: '>=3.7'
-- kind: pypi
-  name: more-itertools
-  version: 10.3.0
-  url: https://files.pythonhosted.org/packages/bb/23/2d1cdb0427aecb2b150dc2ac2d15400990c4f05585b3fbc1b5177d74d7fb/more_itertools-10.3.0-py3-none-any.whl
-  sha256: ea6a02e24a9161e51faad17a8782b92a0df82c12c1c8886fec7f0c3fa1a1b320
-  requires_python: '>=3.8'
-- kind: pypi
-  name: mpmath
-  version: 1.3.0
-  url: https://files.pythonhosted.org/packages/43/e3/7d92a15f894aa0c9c4b49b8ee9ac9850d6e63b03c9c32c0367a13ae62209/mpmath-1.3.0-py3-none-any.whl
-  sha256: a0b2b9fe80bbcd81a6647ff13108738cfb482d481d826cc0e02f5b35e5c88d2c
-  requires_dist:
-  - pytest>=4.6 ; extra == 'develop'
-  - pycodestyle ; extra == 'develop'
-  - pytest-cov ; extra == 'develop'
-  - codecov ; extra == 'develop'
-  - wheel ; extra == 'develop'
-  - sphinx ; extra == 'docs'
-  - gmpy2>=2.1.0a4 ; platform_python_implementation != 'PyPy' and extra == 'gmpy'
-  - pytest>=4.6 ; extra == 'tests'
-- kind: conda
-  name: ncurses
-  version: '6.5'
-  build: h59595ed_0
-  subdir: linux-64
-  url: https://conda.anaconda.org/conda-forge/linux-64/ncurses-6.5-h59595ed_0.conda
-  sha256: 4fc3b384f4072b68853a0013ea83bdfd3d66b0126e2238e1d6e1560747aa7586
-  md5: fcea371545eda051b6deafb24889fc69
-  depends:
-  - libgcc-ng >=12
-  license: X11 AND BSD-3-Clause
-  purls: []
-  size: 887465
-  timestamp: 1715194722503
-- kind: pypi
-  name: networkx
-  version: '3.1'
-  url: https://files.pythonhosted.org/packages/a8/05/9d4f9b78ead6b2661d6e8ea772e111fc4a9fbd866ad0c81906c11206b55e/networkx-3.1-py3-none-any.whl
-  sha256: 4f33f68cb2afcf86f28a45f43efc27a9386b535d567d2127f8f61d51dec58d36
-  requires_dist:
-  - numpy>=1.20 ; extra == 'default'
-  - scipy>=1.8 ; extra == 'default'
-  - matplotlib>=3.4 ; extra == 'default'
-  - pandas>=1.3 ; extra == 'default'
-  - pre-commit>=3.2 ; extra == 'developer'
-  - mypy>=1.1 ; extra == 'developer'
-  - sphinx>=6.1 ; extra == 'doc'
-  - pydata-sphinx-theme>=0.13 ; extra == 'doc'
-  - sphinx-gallery>=0.12 ; extra == 'doc'
-  - numpydoc>=1.5 ; extra == 'doc'
-  - pillow>=9.4 ; extra == 'doc'
-  - nb2plots>=0.6 ; extra == 'doc'
-  - texext>=0.6.7 ; extra == 'doc'
-  - lxml>=4.6 ; extra == 'extra'
-  - pygraphviz>=1.10 ; extra == 'extra'
-  - pydot>=1.4.2 ; extra == 'extra'
-  - sympy>=1.10 ; extra == 'extra'
-  - pytest>=7.2 ; extra == 'test'
-  - pytest-cov>=4.0 ; extra == 'test'
-  - codecov>=2.1 ; extra == 'test'
-  requires_python: '>=3.8'
-- kind: pypi
-  name: nh3
-  version: 0.2.17
-  url: https://files.pythonhosted.org/packages/da/19/d52d9a0247007835df949f17abd904615248dc1b94d67cb8c99100330f08/nh3-0.2.17-cp37-abi3-manylinux_2_17_x86_64.manylinux2014_x86_64.whl
-  sha256: c21bac1a7245cbd88c0b0e4a420221b7bfa838a2814ee5bb924e9c2f10a1120b
-- kind: pypi
-  name: nodeenv
-  version: 1.9.1
-  url: https://files.pythonhosted.org/packages/d2/1d/1b658dbd2b9fa9c4c9f32accbfc0205d532c8c6194dc0f2a4c0428e7128a/nodeenv-1.9.1-py2.py3-none-any.whl
-  sha256: ba11c9782d29c27c70ffbdda2d7415098754709be8a7056d79a737cd901155c9
-  requires_python: '>=2.7,!=3.0.*,!=3.1.*,!=3.2.*,!=3.3.*,!=3.4.*,!=3.5.*,!=3.6.*'
-- kind: conda
-  name: nsight-compute
-  version: 2022.2.0.13
-  build: '0'
-  subdir: linux-64
-  url: https://conda.anaconda.org/nvidia/label/cuda-11.7.0/linux-64/nsight-compute-2022.2.0.13-0.tar.bz2
-  md5: b82bd48611bbcdb30dba23710dad5d60
-  arch: x86_64
-  platform: linux
-  purls: []
-  size: 485381969
-  timestamp: 1655214757556
-- kind: pypi
-  name: numpy
-  version: 1.24.4
-  url: https://files.pythonhosted.org/packages/98/5d/5738903efe0ecb73e51eb44feafba32bdba2081263d40c5043568ff60faf/numpy-1.24.4-cp38-cp38-manylinux_2_17_x86_64.manylinux2014_x86_64.whl
-  sha256: dd80e219fd4c71fc3699fc1dadac5dcf4fd882bfc6f7ec53d30fa197b8ee22dc
-  requires_python: '>=3.8'
-- kind: pypi
-  name: nvidia-cublas-cu12
-  version: 12.1.3.1
-  url: https://files.pythonhosted.org/packages/37/6d/121efd7382d5b0284239f4ab1fc1590d86d34ed4a4a2fdb13b30ca8e5740/nvidia_cublas_cu12-12.1.3.1-py3-none-manylinux1_x86_64.whl
-  sha256: ee53ccca76a6fc08fb9701aa95b6ceb242cdaab118c3bb152af4e579af792728
-  requires_python: '>=3'
-- kind: pypi
-  name: nvidia-cuda-cupti-cu12
-  version: 12.1.105
-  url: https://files.pythonhosted.org/packages/7e/00/6b218edd739ecfc60524e585ba8e6b00554dd908de2c9c66c1af3e44e18d/nvidia_cuda_cupti_cu12-12.1.105-py3-none-manylinux1_x86_64.whl
-  sha256: e54fde3983165c624cb79254ae9818a456eb6e87a7fd4d56a2352c24ee542d7e
-  requires_python: '>=3'
-- kind: pypi
-  name: nvidia-cuda-nvrtc-cu12
-  version: 12.1.105
-  url: https://files.pythonhosted.org/packages/b6/9f/c64c03f49d6fbc56196664d05dba14e3a561038a81a638eeb47f4d4cfd48/nvidia_cuda_nvrtc_cu12-12.1.105-py3-none-manylinux1_x86_64.whl
-  sha256: 339b385f50c309763ca65456ec75e17bbefcbbf2893f462cb8b90584cd27a1c2
-  requires_python: '>=3'
-- kind: pypi
-  name: nvidia-cuda-runtime-cu12
-  version: 12.1.105
-  url: https://files.pythonhosted.org/packages/eb/d5/c68b1d2cdfcc59e72e8a5949a37ddb22ae6cade80cd4a57a84d4c8b55472/nvidia_cuda_runtime_cu12-12.1.105-py3-none-manylinux1_x86_64.whl
-  sha256: 6e258468ddf5796e25f1dc591a31029fa317d97a0a94ed93468fc86301d61e40
-  requires_python: '>=3'
-- kind: pypi
-  name: nvidia-cudnn-cu12
-  version: 8.9.2.26
-  url: https://files.pythonhosted.org/packages/ff/74/a2e2be7fb83aaedec84f391f082cf765dfb635e7caa9b49065f73e4835d8/nvidia_cudnn_cu12-8.9.2.26-py3-none-manylinux1_x86_64.whl
-  sha256: 5ccb288774fdfb07a7e7025ffec286971c06d8d7b4fb162525334616d7629ff9
-  requires_dist:
-  - nvidia-cublas-cu12
-  requires_python: '>=3'
-- kind: pypi
-  name: nvidia-cufft-cu12
-  version: 11.0.2.54
-  url: https://files.pythonhosted.org/packages/86/94/eb540db023ce1d162e7bea9f8f5aa781d57c65aed513c33ee9a5123ead4d/nvidia_cufft_cu12-11.0.2.54-py3-none-manylinux1_x86_64.whl
-  sha256: 794e3948a1aa71fd817c3775866943936774d1c14e7628c74f6f7417224cdf56
-  requires_python: '>=3'
-- kind: pypi
-  name: nvidia-curand-cu12
-  version: 10.3.2.106
-  url: https://files.pythonhosted.org/packages/44/31/4890b1c9abc496303412947fc7dcea3d14861720642b49e8ceed89636705/nvidia_curand_cu12-10.3.2.106-py3-none-manylinux1_x86_64.whl
-  sha256: 9d264c5036dde4e64f1de8c50ae753237c12e0b1348738169cd0f8a536c0e1e0
-  requires_python: '>=3'
-- kind: pypi
-  name: nvidia-cusolver-cu12
-  version: 11.4.5.107
-  url: https://files.pythonhosted.org/packages/bc/1d/8de1e5c67099015c834315e333911273a8c6aaba78923dd1d1e25fc5f217/nvidia_cusolver_cu12-11.4.5.107-py3-none-manylinux1_x86_64.whl
-  sha256: 8a7ec542f0412294b15072fa7dab71d31334014a69f953004ea7a118206fe0dd
-  requires_dist:
-  - nvidia-cublas-cu12
-  - nvidia-nvjitlink-cu12
-  - nvidia-cusparse-cu12
-  requires_python: '>=3'
-- kind: pypi
-  name: nvidia-cusparse-cu12
-  version: 12.1.0.106
-  url: https://files.pythonhosted.org/packages/65/5b/cfaeebf25cd9fdec14338ccb16f6b2c4c7fa9163aefcf057d86b9cc248bb/nvidia_cusparse_cu12-12.1.0.106-py3-none-manylinux1_x86_64.whl
-  sha256: f3b50f42cf363f86ab21f720998517a659a48131e8d538dc02f8768237bd884c
-  requires_dist:
-  - nvidia-nvjitlink-cu12
-  requires_python: '>=3'
-- kind: pypi
-  name: nvidia-nccl-cu12
-  version: 2.20.5
-  url: https://files.pythonhosted.org/packages/4b/2a/0a131f572aa09f741c30ccd45a8e56316e8be8dfc7bc19bf0ab7cfef7b19/nvidia_nccl_cu12-2.20.5-py3-none-manylinux2014_x86_64.whl
-  sha256: 057f6bf9685f75215d0c53bf3ac4a10b3e6578351de307abad9e18a99182af56
-  requires_python: '>=3'
-- kind: pypi
-  name: nvidia-nvjitlink-cu12
-  version: 12.5.82
-  url: https://files.pythonhosted.org/packages/75/bc/e0d0dbb85246a086ab14839979039647bce501d8c661a159b8b019d987b7/nvidia_nvjitlink_cu12-12.5.82-py3-none-manylinux2014_x86_64.whl
-  sha256: f9b37bc5c8cf7509665cb6ada5aaa0ce65618f2332b7d3e78e9790511f111212
-  requires_python: '>=3'
-- kind: pypi
-  name: nvidia-nvtx-cu12
-  version: 12.1.105
-  url: https://files.pythonhosted.org/packages/da/d3/8057f0587683ed2fcd4dbfbdfdfa807b9160b809976099d36b8f60d08f03/nvidia_nvtx_cu12-12.1.105-py3-none-manylinux1_x86_64.whl
-  sha256: dc21cf308ca5691e7c04d962e213f8a4aa9bbfa23d95412f452254c2caeb09e5
-  requires_python: '>=3'
-- kind: conda
-  name: openssl
-  version: 1.1.1w
-  build: hd590300_0
-  subdir: linux-64
-  url: https://conda.anaconda.org/conda-forge/linux-64/openssl-1.1.1w-hd590300_0.conda
-  sha256: 4fe19885c77f0758084feb54954bd1977dfeeab7134fba0a1d9c0cfff821d6bd
-  md5: 301e70057a3bd399640bb16bbdf87995
-  depends:
-  - ca-certificates
-  - libgcc-ng >=12
-  license: OpenSSL
-  license_family: Apache
-  purls: []
-  size: 1956010
-  timestamp: 1694461292959
-- kind: pypi
-  name: packaging
-  version: '24.1'
-  url: https://files.pythonhosted.org/packages/08/aa/cc0199a5f0ad350994d660967a8efb233fe0416e4639146c089643407ce6/packaging-24.1-py3-none-any.whl
-  sha256: 5b8f2217dbdbd2f7f384c41c628544e6d52f2d0f53c6d0c3ea61aa5d1d7ff124
-  requires_python: '>=3.8'
-- kind: pypi
-  name: paramiko
-  version: 3.4.0
-  url: https://files.pythonhosted.org/packages/ad/50/8792484502c8141c20c996b802fefa8435a9c018a2bb440a06b172782118/paramiko-3.4.0-py3-none-any.whl
-  sha256: 43f0b51115a896f9c00f59618023484cb3a14b98bbceab43394a39c6739b7ee7
-  requires_dist:
-  - bcrypt>=3.2
-  - cryptography>=3.3
-  - pynacl>=1.5
-  - pyasn1>=0.1.7 ; extra == 'all'
-  - invoke>=2.0 ; extra == 'all'
-  - gssapi>=1.4.1 ; platform_system != 'Windows' and extra == 'all'
-  - pywin32>=2.1.8 ; platform_system == 'Windows' and extra == 'all'
-  - pyasn1>=0.1.7 ; extra == 'gssapi'
-  - gssapi>=1.4.1 ; platform_system != 'Windows' and extra == 'gssapi'
-  - pywin32>=2.1.8 ; platform_system == 'Windows' and extra == 'gssapi'
-  - invoke>=2.0 ; extra == 'invoke'
-  requires_python: '>=3.6'
-- kind: pypi
-  name: pkginfo
-  version: 1.10.0
-  url: https://files.pythonhosted.org/packages/56/09/054aea9b7534a15ad38a363a2bd974c20646ab1582a387a95b8df1bfea1c/pkginfo-1.10.0-py3-none-any.whl
-  sha256: 889a6da2ed7ffc58ab5b900d888ddce90bce912f2d2de1dc1c26f4cb9fe65097
-  requires_dist:
-  - pytest ; extra == 'testing'
-  - pytest-cov ; extra == 'testing'
-  - wheel ; extra == 'testing'
-  requires_python: '>=3.6'
-- kind: pypi
-  name: pluggy
-  version: 1.5.0
-  url: https://files.pythonhosted.org/packages/88/5f/e351af9a41f866ac3f1fac4ca0613908d9a41741cfcf2228f4ad853b697d/pluggy-1.5.0-py3-none-any.whl
-  sha256: 44e1ad92c8ca002de6377e165f3e0f1be63266ab4d554740532335b9d75ea669
-  requires_dist:
-  - pre-commit ; extra == 'dev'
-  - tox ; extra == 'dev'
-  - pytest ; extra == 'testing'
-  - pytest-benchmark ; extra == 'testing'
-  requires_python: '>=3.8'
-- kind: pypi
-  name: psutil
-  version: 6.0.0
-  url: https://files.pythonhosted.org/packages/19/74/f59e7e0d392bc1070e9a70e2f9190d652487ac115bb16e2eff6b22ad1d24/psutil-6.0.0-cp36-abi3-manylinux_2_12_x86_64.manylinux2010_x86_64.manylinux_2_17_x86_64.manylinux2014_x86_64.whl
-  sha256: 5fd9a97c8e94059b0ef54a7d4baf13b405011176c3b6ff257c247cae0d560ecd
-  requires_dist:
-  - ipaddress ; python_version < '3.0' and extra == 'test'
-  - mock ; python_version < '3.0' and extra == 'test'
-  - enum34 ; python_version <= '3.4' and extra == 'test'
-  - pywin32 ; sys_platform == 'win32' and extra == 'test'
-  - wmi ; sys_platform == 'win32' and extra == 'test'
-  requires_python: '>=2.7,!=3.0.*,!=3.1.*,!=3.2.*,!=3.3.*,!=3.4.*,!=3.5.*'
-- kind: pypi
-  name: pycparser
-  version: '2.22'
-  url: https://files.pythonhosted.org/packages/13/a3/a812df4e2dd5696d1f351d58b8fe16a405b234ad2886a0dab9183fb78109/pycparser-2.22-py3-none-any.whl
-  sha256: c3702b6d3dd8c7abc1afa565d7e63d53a1d0bd86cdc24edd75470f4de499cfcc
-  requires_python: '>=3.8'
-- kind: pypi
-  name: pygments
-  version: 2.18.0
-  url: https://files.pythonhosted.org/packages/f7/3f/01c8b82017c199075f8f788d0d906b9ffbbc5a47dc9918a945e13d5a2bda/pygments-2.18.0-py3-none-any.whl
-  sha256: b8e6aca0523f3ab76fee51799c488e38782ac06eafcf95e7ba832985c8e7b13a
-  requires_dist:
-  - colorama>=0.4.6 ; extra == 'windows-terminal'
-  requires_python: '>=3.8'
-- kind: pypi
-  name: pynacl
-  version: 1.5.0
-  url: https://files.pythonhosted.org/packages/ee/87/f1bb6a595f14a327e8285b9eb54d41fef76c585a0edef0a45f6fc95de125/PyNaCl-1.5.0-cp36-abi3-manylinux_2_17_x86_64.manylinux2014_x86_64.manylinux_2_24_x86_64.whl
-  sha256: 0c84947a22519e013607c9be43706dd42513f9e6ae5d39d3613ca1e142fba44d
-  requires_dist:
-  - cffi>=1.4.1
-  - sphinx>=1.6.5 ; extra == 'docs'
-  - sphinx-rtd-theme ; extra == 'docs'
-  - pytest!=3.3.0,>=3.2.1 ; extra == 'tests'
-  - hypothesis>=3.27.0 ; extra == 'tests'
-  requires_python: '>=3.6'
-- kind: pypi
-  name: pyproject-hooks
-  version: 1.1.0
-  url: https://files.pythonhosted.org/packages/ae/f3/431b9d5fe7d14af7a32340792ef43b8a714e7726f1d7b69cc4e8e7a3f1d7/pyproject_hooks-1.1.0-py3-none-any.whl
-  sha256: 7ceeefe9aec63a1064c18d939bdc3adf2d8aa1988a510afec15151578b232aa2
-  requires_python: '>=3.7'
-- kind: pypi
-  name: pyright
-  version: 1.1.370
-  url: https://files.pythonhosted.org/packages/0c/2b/3d70ea49041da4dfb64b71039d94f3b31843575edf1f29fe0370919c35aa/pyright-1.1.370-py3-none-any.whl
-  sha256: fc721601e480a69989775bfc210534a6ca0110ebd0c065244a8d3a151294fc61
-  requires_dist:
-  - nodeenv>=1.6.0
-  - typing-extensions>=3.7 ; python_version < '3.8'
-  - twine>=3.4.1 ; extra == 'all'
-  - twine>=3.4.1 ; extra == 'dev'
-  requires_python: '>=3.7'
-- kind: pypi
-  name: pytest
-  version: 8.2.2
-  url: https://files.pythonhosted.org/packages/4e/e7/81ebdd666d3bff6670d27349b5053605d83d55548e6bd5711f3b0ae7dd23/pytest-8.2.2-py3-none-any.whl
-  sha256: c434598117762e2bd304e526244f67bf66bbd7b5d6cf22138be51ff661980343
-  requires_dist:
-  - iniconfig
-  - packaging
-  - pluggy<2.0,>=1.5
-  - exceptiongroup>=1.0.0rc8 ; python_version < '3.11'
-  - tomli>=1 ; python_version < '3.11'
-  - colorama ; sys_platform == 'win32'
-  - argcomplete ; extra == 'dev'
-  - attrs>=19.2 ; extra == 'dev'
-  - hypothesis>=3.56 ; extra == 'dev'
-  - mock ; extra == 'dev'
-  - pygments>=2.7.2 ; extra == 'dev'
-  - requests ; extra == 'dev'
-  - setuptools ; extra == 'dev'
-  - xmlschema ; extra == 'dev'
-  requires_python: '>=3.8'
-- kind: conda
-  name: python
-  version: 3.8.1
-  build: h357f687_2
-  build_number: 2
-  subdir: linux-64
-  url: https://conda.anaconda.org/conda-forge/linux-64/python-3.8.1-h357f687_2.tar.bz2
-  sha256: 8f8ab267e32519c9d88e95eabfa5381df37dae2c5ad700b8493263e170ac03c9
-  md5: e860ad02b3a59c645b68f422b3d49e84
-  depends:
-  - ld_impl_linux-64
-  - libffi >=3.2.1,<3.3.0a0
-  - libgcc-ng >=7.3.0
-  - libstdcxx-ng >=7.3.0
-  - openssl >=1.1.1a,<1.1.2a
-  - readline >=8.0,<9.0a0
-  - sqlite >=3.30.1,<4.0a0
-  - tk >=8.6.10,<8.7.0a0
-  - xz >=5.2.4,<6.0.0a0
-  - zlib >=1.2.11,<1.3.0a0
-  constrains:
-  - python_abi * *_cp38
-  license: PSF
-  purls: []
-  size: 60989193
-  timestamp: 1580309998972
-- kind: pypi
-  name: pyyaml
-  version: 6.0.2
-  url: https://files.pythonhosted.org/packages/fd/7f/2c3697bba5d4aa5cc2afe81826d73dfae5f049458e44732c7a0938baa673/PyYAML-6.0.2-cp38-cp38-manylinux_2_17_x86_64.manylinux2014_x86_64.whl
-  sha256: 9056c1ecd25795207ad294bcf39f2db3d845767be0ea6e6a34d856f006006083
-  requires_python: '>=3.8'
-- kind: conda
-  name: readline
-  version: '8.2'
-  build: h8228510_1
-  build_number: 1
-  subdir: linux-64
-  url: https://conda.anaconda.org/conda-forge/linux-64/readline-8.2-h8228510_1.conda
-  sha256: 5435cf39d039387fbdc977b0a762357ea909a7694d9528ab40f005e9208744d7
-  md5: 47d31b792659ce70f470b5c82fdfb7a4
-  depends:
-  - libgcc-ng >=12
-  - ncurses >=6.3,<7.0a0
-  license: GPL-3.0-only
-  license_family: GPL
-  purls: []
-  size: 281456
-  timestamp: 1679532220005
-- kind: pypi
-  name: readme-renderer
-  version: '43.0'
-  url: https://files.pythonhosted.org/packages/45/be/3ea20dc38b9db08387cf97997a85a7d51527ea2057d71118feb0aa8afa55/readme_renderer-43.0-py3-none-any.whl
-  sha256: 19db308d86ecd60e5affa3b2a98f017af384678c63c88e5d4556a380e674f3f9
-  requires_dist:
-  - nh3>=0.2.14
-  - docutils>=0.13.1
-  - pygments>=2.5.1
-  - cmarkgfm>=0.8.0 ; extra == 'md'
-  requires_python: '>=3.8'
-- kind: pypi
-  name: regex
-  version: 2024.7.24
-  url: https://files.pythonhosted.org/packages/c2/c6/023e5b634e5b72034f9e0c36396648e1481f3482c739d1b456b3e5061243/regex-2024.7.24-cp38-cp38-manylinux_2_17_x86_64.manylinux2014_x86_64.whl
-  sha256: dac8e84fff5d27420f3c1e879ce9929108e873667ec87e0c8eeb413a5311adfe
-  requires_python: '>=3.8'
-- kind: pypi
-  name: requests
-  version: 2.32.3
-  url: https://files.pythonhosted.org/packages/f9/9b/335f9764261e915ed497fcdeb11df5dfd6f7bf257d4a6a2a686d80da4d54/requests-2.32.3-py3-none-any.whl
-  sha256: 70761cfe03c773ceb22aa2f671b4757976145175cdfca038c02654d061d6dcc6
-  requires_dist:
-  - charset-normalizer<4,>=2
-  - idna<4,>=2.5
-  - urllib3<3,>=1.21.1
-  - certifi>=2017.4.17
-  - pysocks!=1.5.7,>=1.5.6 ; extra == 'socks'
-  - chardet<6,>=3.0.2 ; extra == 'use_chardet_on_py3'
-  requires_python: '>=3.8'
-- kind: pypi
-  name: requests-toolbelt
-  version: 1.0.0
-  url: https://files.pythonhosted.org/packages/3f/51/d4db610ef29373b879047326cbf6fa98b6c1969d6f6dc423279de2b1be2c/requests_toolbelt-1.0.0-py2.py3-none-any.whl
-  sha256: cccfdd665f0a24fcf4726e690f65639d272bb0637b9b92dfd91a5568ccf6bd06
-  requires_dist:
-  - requests<3.0.0,>=2.0.1
-  requires_python: '>=2.7,!=3.0.*,!=3.1.*,!=3.2.*,!=3.3.*'
-- kind: pypi
-  name: rfc3986
-  version: 2.0.0
-  url: https://files.pythonhosted.org/packages/ff/9a/9afaade874b2fa6c752c36f1548f718b5b83af81ed9b76628329dab81c1b/rfc3986-2.0.0-py2.py3-none-any.whl
-  sha256: 50b1502b60e289cb37883f3dfd34532b8873c7de9f49bb546641ce9cbd256ebd
-  requires_dist:
-  - idna ; extra == 'idna2008'
-  requires_python: '>=3.7'
-- kind: pypi
-  name: rich
-  version: 13.7.1
-  url: https://files.pythonhosted.org/packages/87/67/a37f6214d0e9fe57f6ae54b2956d550ca8365857f42a1ce0392bb21d9410/rich-13.7.1-py3-none-any.whl
-  sha256: 4edbae314f59eb482f54e9e30bf00d33350aaa94f4bfcd4e9e3110e64d0d7222
-  requires_dist:
-  - ipywidgets>=7.5.1,<9 ; extra == 'jupyter'
-  - markdown-it-py>=2.2.0
-  - pygments>=2.13.0,<3.0.0
-  - typing-extensions>=4.0.0,<5.0 ; python_version < '3.9'
-  requires_python: '>=3.7.0'
-- kind: pypi
-  name: ruff
-  version: 0.5.1
-  url: https://files.pythonhosted.org/packages/8a/d5/8271d42dd239b7c2d163615b3b01b1acfb187f5114bfca6d5a85e1d6a1eb/ruff-0.5.1-py3-none-manylinux_2_17_x86_64.manylinux2014_x86_64.whl
-  sha256: e216fc75a80ea1fbd96af94a6233d90190d5b65cc3d5dfacf2bd48c3e067d3e1
+  version: 0.6.2
+  url: https://files.pythonhosted.org/packages/60/4c/c0f1cd35ce4a93c54a6bb1ee6934a3a205fa02198dd076678193853ceea1/ruff-0.6.2-py3-none-manylinux_2_17_x86_64.manylinux2014_x86_64.whl
+  sha256: 7db6880c53c56addb8638fe444818183385ec85eeada1d48fc5abe045301b2f1
   requires_python: '>=3.7'
 - kind: pypi
   name: safetensors
@@ -3923,12 +2381,11 @@
   requires_python: '>=3.6'
 - kind: pypi
   name: setuptools
-  version: 72.2.0
-  url: https://files.pythonhosted.org/packages/6e/ec/06715d912351edc453e37f93f3fc80dcffd5ca0e70386c87529aca296f05/setuptools-72.2.0-py3-none-any.whl
-  sha256: f11dd94b7bae3a156a95ec151f24e4637fb4fa19c878e4d191bfb8b2d82728c4
+  version: 73.0.1
+  url: https://files.pythonhosted.org/packages/07/6a/0270e295bf30c37567736b7fca10167640898214ff911273af37ddb95770/setuptools-73.0.1-py3-none-any.whl
+  sha256: b208925fcb9f7af924ed2dc04708ea89791e24bde0d3020b27df0e116088b34e
   requires_dist:
   - packaging>=24 ; extra == 'core'
-  - ordered-set>=3.1.1 ; extra == 'core'
   - more-itertools>=8.8 ; extra == 'core'
   - jaraco-text>=3.7 ; extra == 'core'
   - wheel>=0.43.0 ; extra == 'core'
@@ -3956,7 +2413,7 @@
   - pytest-mypy ; extra == 'test'
   - pytest-enabler>=2.2 ; extra == 'test'
   - virtualenv>=13.0.0 ; extra == 'test'
-  - wheel ; extra == 'test'
+  - wheel>=0.44.0 ; extra == 'test'
   - pip>=19.1 ; extra == 'test'
   - packaging>=23.2 ; extra == 'test'
   - jaraco-envs>=2.2 ; extra == 'test'
@@ -4020,11 +2477,13 @@
   requires_python: '>=3.8'
 - kind: pypi
   name: sympy
-  version: 1.12.1
-  url: https://files.pythonhosted.org/packages/61/53/e18c8c97d0b2724d85c9830477e3ebea3acf1dcdc6deb344d5d9c93a9946/sympy-1.12.1-py3-none-any.whl
-  sha256: 9b2cbc7f1a640289430e13d2a56f02f867a1da0190f2f99d8968c2f74da0e515
-  requires_dist:
-  - mpmath<1.4.0,>=1.1.0
+  version: 1.13.2
+  url: https://files.pythonhosted.org/packages/c1/f9/6845bf8fca0eaf847da21c5d5bc6cd92797364662824a11d3f836423a1a5/sympy-1.13.2-py3-none-any.whl
+  sha256: c51d75517712f1aed280d4ce58506a4a88d635d6b5dd48b39102a7ae1f3fcfe9
+  requires_dist:
+  - mpmath<1.4,>=1.1.0
+  - pytest>=7.1.0 ; extra == 'dev'
+  - hypothesis>=6.70.0 ; extra == 'dev'
   requires_python: '>=3.8'
 - kind: conda
   name: tk
@@ -4069,9 +2528,9 @@
   requires_python: '>=3.7'
 - kind: pypi
   name: torch
-  version: 2.3.1
-  url: https://files.pythonhosted.org/packages/c0/7e/309d63c6330a0b821a6f55e06dcef6704a7ab8b707534a4923837570624e/torch-2.3.1-cp38-cp38-manylinux1_x86_64.whl
-  sha256: 07e9ba746832b8d069cacb45f312cadd8ad02b81ea527ec9766c0e7404bb3feb
+  version: 2.4.0
+  url: https://files.pythonhosted.org/packages/fc/58/f93bdce23c9ff568c3dfb5129db0c14e60f7c72ab4d1a6de8fedca6e3792/torch-2.4.0-cp38-cp38-manylinux1_x86_64.whl
+  sha256: cc30457ea5489c62747d3306438af00c606b509d78822a88f804202ba63111ed
   requires_dist:
   - filelock
   - typing-extensions>=4.8.0
@@ -4082,7 +2541,7 @@
   - nvidia-cuda-nvrtc-cu12==12.1.105 ; platform_system == 'Linux' and platform_machine == 'x86_64'
   - nvidia-cuda-runtime-cu12==12.1.105 ; platform_system == 'Linux' and platform_machine == 'x86_64'
   - nvidia-cuda-cupti-cu12==12.1.105 ; platform_system == 'Linux' and platform_machine == 'x86_64'
-  - nvidia-cudnn-cu12==8.9.2.26 ; platform_system == 'Linux' and platform_machine == 'x86_64'
+  - nvidia-cudnn-cu12==9.1.0.70 ; platform_system == 'Linux' and platform_machine == 'x86_64'
   - nvidia-cublas-cu12==12.1.3.1 ; platform_system == 'Linux' and platform_machine == 'x86_64'
   - nvidia-cufft-cu12==11.0.2.54 ; platform_system == 'Linux' and platform_machine == 'x86_64'
   - nvidia-curand-cu12==10.3.2.106 ; platform_system == 'Linux' and platform_machine == 'x86_64'
@@ -4090,10 +2549,9 @@
   - nvidia-cusparse-cu12==12.1.0.106 ; platform_system == 'Linux' and platform_machine == 'x86_64'
   - nvidia-nccl-cu12==2.20.5 ; platform_system == 'Linux' and platform_machine == 'x86_64'
   - nvidia-nvtx-cu12==12.1.105 ; platform_system == 'Linux' and platform_machine == 'x86_64'
-  - triton==2.3.1 ; platform_system == 'Linux' and platform_machine == 'x86_64' and python_version < '3.12'
-  - mkl<=2021.4.0,>=2021.1.1 ; platform_system == 'Windows'
+  - triton==3.0.0 ; platform_system == 'Linux' and platform_machine == 'x86_64' and python_version < '3.13'
   - opt-einsum>=3.3 ; extra == 'opt-einsum'
-  - optree>=0.9.1 ; extra == 'optree'
+  - optree>=0.11.0 ; extra == 'optree'
   requires_python: '>=3.8.0'
 - kind: pypi
   name: torchrunx
@@ -4125,9 +2583,9 @@
   requires_python: '>=3.7'
 - kind: pypi
   name: transformers
-  version: 4.44.0
-  url: https://files.pythonhosted.org/packages/62/c0/810e741a6244c0f004be40ccb96486d072f042eabbd4d7e8aa02b81ca1eb/transformers-4.44.0-py3-none-any.whl
-  sha256: ea0ff72def71e9f4812d9414d4803b22681b1617aa6f511bd51cfff2b44a6fca
+  version: 4.44.2
+  url: https://files.pythonhosted.org/packages/75/35/07c9879163b603f0e464b0f6e6e628a2340cfc7cdc5ca8e7d52d776710d4/transformers-4.44.2-py3-none-any.whl
+  sha256: 1c02c65e7bfa5e52a634aff3da52138b583fc6f263c1f28d547dc144ba3d412d
   requires_dist:
   - filelock
   - huggingface-hub<1.0,>=0.23.2
@@ -4481,12 +2939,11 @@
   - decord==0.6.0 ; extra == 'video'
   - pillow<=15.0,>=10.0.1 ; extra == 'vision'
   requires_python: '>=3.8.0'
->>>>>>> 40228118
 - kind: pypi
   name: triton
-  version: 2.3.1
-  url: https://files.pythonhosted.org/packages/d3/55/45b3882019a8d69ad73b5b2bd1714cb2d6653b39e7376b7ac5accf745760/triton-2.3.1-cp38-cp38-manylinux_2_17_x86_64.manylinux2014_x86_64.whl
-  sha256: 63381e35ded3304704ea867ffde3b7cfc42c16a55b3062d41e017ef510433d66
+  version: 3.0.0
+  url: https://files.pythonhosted.org/packages/4d/b4/c37e2776a1390bab7e78a6d52bd525441cb3cad7260a6a00b11b0b702e7c/triton-3.0.0-1-cp38-cp38-manylinux2014_x86_64.manylinux_2_17_x86_64.whl
+  sha256: bcbf3b1c48af6a28011a5c40a5b3b9b5330530c3827716b5fbf6d7adcc1e53e9
   requires_dist:
   - filelock
   - cmake>=3.20 ; extra == 'build'
@@ -4497,11 +2954,10 @@
   - numpy ; extra == 'tests'
   - pytest ; extra == 'tests'
   - scipy>=1.7.1 ; extra == 'tests'
-  - torch ; extra == 'tests'
+  - llnl-hatchet ; extra == 'tests'
   - matplotlib ; extra == 'tutorials'
   - pandas ; extra == 'tutorials'
   - tabulate ; extra == 'tutorials'
-  - torch ; extra == 'tutorials'
 - kind: pypi
   name: twine
   version: 5.1.1
@@ -4559,9 +3015,9 @@
   timestamp: 1660346797927
 - kind: pypi
   name: zipp
-  version: 3.19.2
-  url: https://files.pythonhosted.org/packages/20/38/f5c473fe9b90c8debdd29ea68d5add0289f1936d6f923b6b9cc0b931194c/zipp-3.19.2-py3-none-any.whl
-  sha256: f091755f667055f2d02b32c53771a7a6c8b47e1fdbc4b72a8b9072b3eef8015c
+  version: 3.20.0
+  url: https://files.pythonhosted.org/packages/da/cc/b9958af9f9c86b51f846d8487440af495ecf19b16e426fce1ed0b0796175/zipp-3.20.0-py3-none-any.whl
+  sha256: 58da6168be89f0be59beb194da1250516fdaa062ccebd30127ac65d30045e10d
   requires_dist:
   - sphinx>=3.5 ; extra == 'doc'
   - jaraco-packaging>=9.3 ; extra == 'doc'
@@ -4574,7 +3030,6 @@
   - pytest-cov ; extra == 'test'
   - pytest-mypy ; extra == 'test'
   - pytest-enabler>=2.2 ; extra == 'test'
-  - pytest-ruff>=0.2.1 ; extra == 'test'
   - jaraco-itertools ; extra == 'test'
   - jaraco-functools ; extra == 'test'
   - more-itertools ; extra == 'test'
@@ -4582,6 +3037,7 @@
   - pytest-ignore-flaky ; extra == 'test'
   - jaraco-test ; extra == 'test'
   - importlib-resources ; python_version < '3.9' and extra == 'test'
+  - pytest-ruff>=0.2.1 ; sys_platform != 'cygwin' and extra == 'test'
   requires_python: '>=3.8'
 - kind: conda
   name: zlib
