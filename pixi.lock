--- conflicted
+++ resolved
@@ -1978,11 +1978,7 @@
   name: torchrunx
   version: 0.1.0
   path: .
-<<<<<<< HEAD
-  sha256: 2c5bfb09dcdd0df55e390331af41a5cbe19d8299cae76bbbb1f1d47be8eac19e
-=======
   sha256: 965be62ea84b416b221b3bcdaaed06927ba8c46da6cc0056ac0301bbc95fee2b
->>>>>>> 131f00a1
   requires_dist:
   - cloudpickle>=3.0.0
   - fabric>=3.0.0
